/*
 * Copyright (C) 2006 The Android Open Source Project
 *
 * Licensed under the Apache License, Version 2.0 (the "License");
 * you may not use this file except in compliance with the License.
 * You may obtain a copy of the License at
 *
 *      http://www.apache.org/licenses/LICENSE-2.0
 *
 * Unless required by applicable law or agreed to in writing, software
 * distributed under the License is distributed on an "AS IS" BASIS,
 * WITHOUT WARRANTIES OR CONDITIONS OF ANY KIND, either express or implied.
 * See the License for the specific language governing permissions and
 * limitations under the License.
 */

package android.app;

import java.io.File;
import java.io.FileDescriptor;
import java.io.FileOutputStream;
import java.io.PrintWriter;
import java.lang.ref.WeakReference;
import java.util.ArrayList;
import java.util.HashMap;
import java.util.Iterator;
import java.util.List;
import java.util.Locale;
import java.util.Map;
import java.util.TimeZone;
import java.util.regex.Pattern;

import org.apache.harmony.xnet.provider.jsse.OpenSSLSocketImpl;

import android.content.BroadcastReceiver;
import android.content.ComponentCallbacks;
import android.content.ComponentName;
import android.content.ContentProvider;
import android.content.Context;
import android.content.ContextWrapper;
import android.content.IContentProvider;
import android.content.Intent;
import android.content.IIntentReceiver;
import android.content.ServiceConnection;
import android.content.pm.*;
import android.content.res.AssetManager;
import android.content.res.CompatibilityInfo;
import android.content.res.Configuration;
import android.content.res.Resources;
import android.content.res.CustomTheme;
import android.database.sqlite.SQLiteDatabase;
import android.database.sqlite.SQLiteDebug;
import android.graphics.Bitmap;
import android.graphics.Canvas;
import android.net.http.AndroidHttpClient;
import android.net.Uri;
import android.os.Bundle;
import android.os.Debug;
import android.os.Handler;
import android.os.IBinder;
import android.os.Looper;
import android.os.Message;
import android.os.MessageQueue;
import android.os.ParcelFileDescriptor;
import android.os.Process;
import android.os.RemoteException;
import android.os.ServiceManager;
import android.os.SystemClock;
import android.util.AndroidRuntimeException;
import android.util.Config;
import android.util.DisplayMetrics;
import android.util.EventLog;
import android.util.Log;
import android.view.*;
import android.text.TextUtils;

import com.android.internal.os.BinderInternal;
import com.android.internal.os.RuntimeInit;
import com.android.internal.os.SamplingProfilerIntegration;
import com.android.internal.util.ArrayUtils;

<<<<<<< HEAD
import org.apache.harmony.xnet.provider.jsse.OpenSSLSocketImpl;

import java.io.File;
import java.io.FileDescriptor;
import java.io.FileOutputStream;
import java.io.IOException;
import java.io.PrintWriter;
import java.lang.ref.WeakReference;
import java.util.ArrayList;
import java.util.HashMap;
import java.util.Iterator;
import java.util.List;
import java.util.Locale;
import java.util.Map;
import java.util.TimeZone;
import java.util.regex.Pattern;

import dalvik.system.SamplingProfiler;

=======
>>>>>>> 9effa6db
final class IntentReceiverLeaked extends AndroidRuntimeException {
    public IntentReceiverLeaked(String msg) {
        super(msg);
    }
}

final class ServiceConnectionLeaked extends AndroidRuntimeException {
    public ServiceConnectionLeaked(String msg) {
        super(msg);
    }
}

final class SuperNotCalledException extends AndroidRuntimeException {
    public SuperNotCalledException(String msg) {
        super(msg);
    }
}

/**
 * This manages the execution of the main thread in an
 * application process, scheduling and executing activities,
 * broadcasts, and other operations on it as the activity
 * manager requests.
 *
 * {@hide}
 */
public final class ActivityThread {
    private static final String TAG = "ActivityThread";
    private static final boolean DEBUG = false;
    private static final boolean localLOGV = DEBUG ? Config.LOGD : Config.LOGV;
    private static final boolean DEBUG_BROADCAST = false;
    private static final boolean DEBUG_RESULTS = false;
    private static final boolean DEBUG_BACKUP = false;
    private static final boolean DEBUG_CONFIGURATION = false;
    private static final long MIN_TIME_BETWEEN_GCS = 5*1000;
    private static final Pattern PATTERN_SEMICOLON = Pattern.compile(";");
    private static final int SQLITE_MEM_RELEASED_EVENT_LOG_TAG = 75003;
    private static final int LOG_ON_PAUSE_CALLED = 30021;
    private static final int LOG_ON_RESUME_CALLED = 30022;


    public static final ActivityThread currentActivityThread() {
        return (ActivityThread)sThreadLocal.get();
    }

    public static final String currentPackageName()
    {
        ActivityThread am = currentActivityThread();
        return (am != null && am.mBoundApplication != null)
            ? am.mBoundApplication.processName : null;
    }

    public static IPackageManager getPackageManager() {
        if (sPackageManager != null) {
            //Log.v("PackageManager", "returning cur default = " + sPackageManager);
            return sPackageManager;
        }
        IBinder b = ServiceManager.getService("package");
        //Log.v("PackageManager", "default service binder = " + b);
        sPackageManager = IPackageManager.Stub.asInterface(b);
        //Log.v("PackageManager", "default service = " + sPackageManager);
        return sPackageManager;
    }

    DisplayMetrics getDisplayMetricsLocked(boolean forceUpdate) {
        if (mDisplayMetrics != null && !forceUpdate) {
            return mDisplayMetrics;
        }
        if (mDisplay == null) {
            WindowManager wm = WindowManagerImpl.getDefault();
            mDisplay = wm.getDefaultDisplay();
        }
        DisplayMetrics metrics = mDisplayMetrics = new DisplayMetrics();
        mDisplay.getMetrics(metrics);
        //Log.i("foo", "New metrics: w=" + metrics.widthPixels + " h="
        //        + metrics.heightPixels + " den=" + metrics.density
        //        + " xdpi=" + metrics.xdpi + " ydpi=" + metrics.ydpi);
        return metrics;
    }

<<<<<<< HEAD
    /**
     * Creates the top level Resources for applications with the given compatibility info.
     *
     * @param resDir the resource directory.
     * @param compInfo the compability info. It will use the default compatibility info when it's
     * null.
     */
    Resources getTopLevelResources(String resDir, CompatibilityInfo compInfo) {
=======
    Resources getTopLevelResources(String appDir) {
        return getTopLevelResources(appDir, false);
    }
    
    Resources getTopLevelResources(String appDir, boolean isThemable) {
>>>>>>> 9effa6db
        synchronized (mPackages) {
            // Resources is app scale dependent.
            ResourcesKey key = new ResourcesKey(resDir, compInfo.applicationScale);
            if (false) {
                Log.w(TAG, "getTopLevelResources: " + resDir + " / "
                        + compInfo.applicationScale);
            }
            WeakReference<Resources> wr = mActiveResources.get(key);
            Resources r = wr != null ? wr.get() : null;
            if (r != null && r.getAssets().isUpToDate()) {
                if (false) {
                    Log.w(TAG, "Returning cached resources " + r + " " + resDir
                            + ": appScale=" + r.getCompatibilityInfo().applicationScale);
                }
                return r;
            }

            //if (r != null) {
            //    Log.w(TAG, "Throwing away out-of-date resources!!!! "
            //            + r + " " + resDir);
            //}

            AssetManager assets = new AssetManager();
<<<<<<< HEAD
            if (assets.addAssetPath(resDir) == 0) {
                return null;
            }

            //Log.i(TAG, "Resource: key=" + key + ", display metrics=" + metrics);
            DisplayMetrics metrics = getDisplayMetricsLocked(false);
            r = new Resources(assets, metrics, getConfiguration(), compInfo);
            if (false) {
                Log.i(TAG, "Created app resources " + resDir + " " + r + ": "
                        + r.getConfiguration() + " appScale="
                        + r.getCompatibilityInfo().applicationScale);
            }
=======
            assets.setThemeSupport(isThemable);
            if (assets.addAssetPath(appDir) == 0) {
                return null;
            }
            Configuration config = getConfiguration();
            if (isThemable && config != null) {
                if (config.customTheme == null) {
                    config.customTheme = CustomTheme.getDefault();
                }

                if (!TextUtils.isEmpty(config.customTheme.getThemePackageName())) {
                    PackageInfo pi = getPackageInfo(config.customTheme.getThemePackageName(), 0);
                    if (pi != null) {
                        String resDir = pi.getResDir();
                        if (assets.addAssetPath(resDir) != 0) {
                            assets.setThemePackageName(config.customTheme.getThemePackageName());
                        } else {
                            Log.e(TAG, "Unable to add theme resdir=" + resDir);
                        }
                    }
                }
            }

            DisplayMetrics metrics = getDisplayMetricsLocked(false);
            r = new Resources(assets, metrics, config);
            //Log.i(TAG, "Created app resources " + r + ": " + r.getConfiguration());
>>>>>>> 9effa6db
            // XXX need to remove entries when weak references go away
            mActiveResources.put(key, new WeakReference<Resources>(r));
            return r;
        }
    }

    /**
     * Creates the top level resources for the given package.
     */
    Resources getTopLevelResources(String resDir, PackageInfo pkgInfo) {
        return getTopLevelResources(resDir, pkgInfo.mCompatibilityInfo);
    }

    final Handler getHandler() {
        return mH;
    }

    public final static class PackageInfo {

        private final ActivityThread mActivityThread;
        /* package */ final ApplicationInfo mApplicationInfo;
        private final String mPackageName;
        private final String mAppDir;
        private final String mResDir;
        private final String[] mSharedLibraries;
        private final String mDataDir;
        private final File mDataDirFile;
        private final ClassLoader mBaseClassLoader;
        private final boolean mSecurityViolation;
        private final boolean mIncludeCode;
        private Resources mResources;
        private ClassLoader mClassLoader;
        private Application mApplication;
        private CompatibilityInfo mCompatibilityInfo;

        private final HashMap<Context, HashMap<BroadcastReceiver, ReceiverDispatcher>> mReceivers
            = new HashMap<Context, HashMap<BroadcastReceiver, ReceiverDispatcher>>();
        private final HashMap<Context, HashMap<BroadcastReceiver, ReceiverDispatcher>> mUnregisteredReceivers
        = new HashMap<Context, HashMap<BroadcastReceiver, ReceiverDispatcher>>();
        private final HashMap<Context, HashMap<ServiceConnection, ServiceDispatcher>> mServices
            = new HashMap<Context, HashMap<ServiceConnection, ServiceDispatcher>>();
        private final HashMap<Context, HashMap<ServiceConnection, ServiceDispatcher>> mUnboundServices
            = new HashMap<Context, HashMap<ServiceConnection, ServiceDispatcher>>();

        int mClientCount = 0;

        public PackageInfo(ActivityThread activityThread, ApplicationInfo aInfo,
                ActivityThread mainThread, ClassLoader baseLoader,
                boolean securityViolation, boolean includeCode) {
            mActivityThread = activityThread;
            mApplicationInfo = aInfo;
            mPackageName = aInfo.packageName;
            mAppDir = aInfo.sourceDir;
            mResDir = aInfo.uid == Process.myUid() ? aInfo.sourceDir
                    : aInfo.publicSourceDir;
            mSharedLibraries = aInfo.sharedLibraryFiles;
            mDataDir = aInfo.dataDir;
            mDataDirFile = mDataDir != null ? new File(mDataDir) : null;
            mBaseClassLoader = baseLoader;
            mSecurityViolation = securityViolation;
            mIncludeCode = includeCode;
            mCompatibilityInfo = new CompatibilityInfo(aInfo);

            if (mAppDir == null) {
                if (mSystemContext == null) {
                    mSystemContext =
                        ApplicationContext.createSystemContext(mainThread);
                    mSystemContext.getResources().updateConfiguration(
                             mainThread.getConfiguration(),
                             mainThread.getDisplayMetricsLocked(false));
                    //Log.i(TAG, "Created system resources "
                    //        + mSystemContext.getResources() + ": "
                    //        + mSystemContext.getResources().getConfiguration());
                }
                mClassLoader = mSystemContext.getClassLoader();
                mResources = mSystemContext.getResources();
            }
        }

        public PackageInfo(ActivityThread activityThread, String name,
                Context systemContext, ApplicationInfo info) {
            mActivityThread = activityThread;
            mApplicationInfo = info != null ? info : new ApplicationInfo();
            mApplicationInfo.packageName = name;
            mPackageName = name;
            mAppDir = null;
            mResDir = null;
            mSharedLibraries = null;
            mDataDir = null;
            mDataDirFile = null;
            mBaseClassLoader = null;
            mSecurityViolation = false;
            mIncludeCode = true;
            mClassLoader = systemContext.getClassLoader();
            mResources = systemContext.getResources();
            mCompatibilityInfo = new CompatibilityInfo(mApplicationInfo);
        }

        public String getPackageName() {
            return mPackageName;
        }

        public ApplicationInfo getApplicationInfo() {
            return mApplicationInfo;
        }

        public boolean isSecurityViolation() {
            return mSecurityViolation;
        }

        /**
         * Gets the array of shared libraries that are listed as
         * used by the given package.
         *
         * @param packageName the name of the package (note: not its
         * file name)
         * @return null-ok; the array of shared libraries, each one
         * a fully-qualified path
         */
        private static String[] getLibrariesFor(String packageName) {
            ApplicationInfo ai = null;
            try {
                ai = getPackageManager().getApplicationInfo(packageName,
                        PackageManager.GET_SHARED_LIBRARY_FILES);
            } catch (RemoteException e) {
                throw new AssertionError(e);
            }

            if (ai == null) {
                return null;
            }

            return ai.sharedLibraryFiles;
        }

        /**
         * Combines two arrays (of library names) such that they are
         * concatenated in order but are devoid of duplicates. The
         * result is a single string with the names of the libraries
         * separated by colons, or <code>null</code> if both lists
         * were <code>null</code> or empty.
         *
         * @param list1 null-ok; the first list
         * @param list2 null-ok; the second list
         * @return null-ok; the combination
         */
        private static String combineLibs(String[] list1, String[] list2) {
            StringBuilder result = new StringBuilder(300);
            boolean first = true;

            if (list1 != null) {
                for (String s : list1) {
                    if (first) {
                        first = false;
                    } else {
                        result.append(':');
                    }
                    result.append(s);
                }
            }

            // Only need to check for duplicates if list1 was non-empty.
            boolean dupCheck = !first;

            if (list2 != null) {
                for (String s : list2) {
                    if (dupCheck && ArrayUtils.contains(list1, s)) {
                        continue;
                    }

                    if (first) {
                        first = false;
                    } else {
                        result.append(':');
                    }
                    result.append(s);
                }
            }

            return result.toString();
        }

        public ClassLoader getClassLoader() {
            synchronized (this) {
                if (mClassLoader != null) {
                    return mClassLoader;
                }

                if (mIncludeCode && !mPackageName.equals("android")) {
                    String zip = mAppDir;

                    /*
                     * The following is a bit of a hack to inject
                     * instrumentation into the system: If the app
                     * being started matches one of the instrumentation names,
                     * then we combine both the "instrumentation" and
                     * "instrumented" app into the path, along with the
                     * concatenation of both apps' shared library lists.
                     */

                    String instrumentationAppDir =
                            mActivityThread.mInstrumentationAppDir;
                    String instrumentationAppPackage =
                            mActivityThread.mInstrumentationAppPackage;
                    String instrumentedAppDir =
                            mActivityThread.mInstrumentedAppDir;
                    String[] instrumentationLibs = null;

                    if (mAppDir.equals(instrumentationAppDir)
                            || mAppDir.equals(instrumentedAppDir)) {
                        zip = instrumentationAppDir + ":" + instrumentedAppDir;
                        if (! instrumentedAppDir.equals(instrumentationAppDir)) {
                            instrumentationLibs =
                                getLibrariesFor(instrumentationAppPackage);
                        }
                    }

                    if ((mSharedLibraries != null) ||
                            (instrumentationLibs != null)) {
                        zip =
                            combineLibs(mSharedLibraries, instrumentationLibs)
                            + ':' + zip;
                    }

                    /*
                     * With all the combination done (if necessary, actually
                     * create the class loader.
                     */

                    if (localLOGV) Log.v(TAG, "Class path: " + zip);

                    mClassLoader =
                        ApplicationLoaders.getDefault().getClassLoader(
                            zip, mDataDir, mBaseClassLoader);
                } else {
                    if (mBaseClassLoader == null) {
                        mClassLoader = ClassLoader.getSystemClassLoader();
                    } else {
                        mClassLoader = mBaseClassLoader;
                    }
                }
                return mClassLoader;
            }
        }

        public String getAppDir() {
            return mAppDir;
        }

        public String getResDir() {
            return mResDir;
        }

        public String getDataDir() {
            return mDataDir;
        }

        public File getDataDirFile() {
            return mDataDirFile;
        }

        /**
         * @deprecated getResources has additional parameters introduced to
         *             support theming which make less sense to extend to this
         *             method.
         */
        public AssetManager getAssets(ActivityThread mainThread) {
            return getResources(mainThread).getAssets();
        }
<<<<<<< HEAD

        public Resources getResources(ActivityThread mainThread) {
            if (mResources == null) {
                mResources = mainThread.getTopLevelResources(mResDir, this);
=======
        
        public Resources getResources(ActivityThread mainThread, boolean themeable,
                boolean force) {
            if (mResources == null || force == true) {
                mResources = mainThread.getTopLevelResources(mResDir, themeable);
>>>>>>> 9effa6db
            }
            return mResources;            
        }
        
        /** @deprecated */
        public Resources getResources(ActivityThread mainThread) {
            return getResources(mainThread, false, false);
        }

        public Application makeApplication(boolean forceDefaultAppClass,
                Instrumentation instrumentation) {
            if (mApplication != null) {
                return mApplication;
            }

            Application app = null;

            String appClass = mApplicationInfo.className;
            if (forceDefaultAppClass || (appClass == null)) {
                appClass = "android.app.Application";
            }

            try {
                java.lang.ClassLoader cl = getClassLoader();
                ApplicationContext appContext = new ApplicationContext();
                appContext.init(this, null, mActivityThread);
                app = mActivityThread.mInstrumentation.newApplication(
                        cl, appClass, appContext);
                appContext.setOuterContext(app);
            } catch (Exception e) {
                if (!mActivityThread.mInstrumentation.onException(app, e)) {
                    throw new RuntimeException(
                        "Unable to instantiate application " + appClass
                        + ": " + e.toString(), e);
                }
            }
            mActivityThread.mAllApplications.add(app);
            mApplication = app;
            
            if (instrumentation != null) {
                try {
                    instrumentation.callApplicationOnCreate(app);
                } catch (Exception e) {
                    if (!instrumentation.onException(app, e)) {
                        throw new RuntimeException(
                            "Unable to create application " + app.getClass().getName()
                            + ": " + e.toString(), e);
                    }
                }
            }
            
            return app;
        }

        public void removeContextRegistrations(Context context,
                String who, String what) {
            HashMap<BroadcastReceiver, ReceiverDispatcher> rmap =
                mReceivers.remove(context);
            if (rmap != null) {
                Iterator<ReceiverDispatcher> it = rmap.values().iterator();
                while (it.hasNext()) {
                    ReceiverDispatcher rd = it.next();
                    IntentReceiverLeaked leak = new IntentReceiverLeaked(
                            what + " " + who + " has leaked IntentReceiver "
                            + rd.getIntentReceiver() + " that was " +
                            "originally registered here. Are you missing a " +
                            "call to unregisterReceiver()?");
                    leak.setStackTrace(rd.getLocation().getStackTrace());
                    Log.e(TAG, leak.getMessage(), leak);
                    try {
                        ActivityManagerNative.getDefault().unregisterReceiver(
                                rd.getIIntentReceiver());
                    } catch (RemoteException e) {
                        // system crashed, nothing we can do
                    }
                }
            }
            mUnregisteredReceivers.remove(context);
            //Log.i(TAG, "Receiver registrations: " + mReceivers);
            HashMap<ServiceConnection, ServiceDispatcher> smap =
                mServices.remove(context);
            if (smap != null) {
                Iterator<ServiceDispatcher> it = smap.values().iterator();
                while (it.hasNext()) {
                    ServiceDispatcher sd = it.next();
                    ServiceConnectionLeaked leak = new ServiceConnectionLeaked(
                            what + " " + who + " has leaked ServiceConnection "
                            + sd.getServiceConnection() + " that was originally bound here");
                    leak.setStackTrace(sd.getLocation().getStackTrace());
                    Log.e(TAG, leak.getMessage(), leak);
                    try {
                        ActivityManagerNative.getDefault().unbindService(
                                sd.getIServiceConnection());
                    } catch (RemoteException e) {
                        // system crashed, nothing we can do
                    }
                    sd.doForget();
                }
            }
            mUnboundServices.remove(context);
            //Log.i(TAG, "Service registrations: " + mServices);
        }

        public IIntentReceiver getReceiverDispatcher(BroadcastReceiver r,
                Context context, Handler handler,
                Instrumentation instrumentation, boolean registered) {
            synchronized (mReceivers) {
                ReceiverDispatcher rd = null;
                HashMap<BroadcastReceiver, ReceiverDispatcher> map = null;
                if (registered) {
                    map = mReceivers.get(context);
                    if (map != null) {
                        rd = map.get(r);
                    }
                }
                if (rd == null) {
                    rd = new ReceiverDispatcher(r, context, handler,
                            instrumentation, registered);
                    if (registered) {
                        if (map == null) {
                            map = new HashMap<BroadcastReceiver, ReceiverDispatcher>();
                            mReceivers.put(context, map);
                        }
                        map.put(r, rd);
                    }
                } else {
                    rd.validate(context, handler);
                }
                return rd.getIIntentReceiver();
            }
        }

        public IIntentReceiver forgetReceiverDispatcher(Context context,
                BroadcastReceiver r) {
            synchronized (mReceivers) {
                HashMap<BroadcastReceiver, ReceiverDispatcher> map = mReceivers.get(context);
                ReceiverDispatcher rd = null;
                if (map != null) {
                    rd = map.get(r);
                    if (rd != null) {
                        map.remove(r);
                        if (map.size() == 0) {
                            mReceivers.remove(context);
                        }
                        if (r.getDebugUnregister()) {
                            HashMap<BroadcastReceiver, ReceiverDispatcher> holder
                                    = mUnregisteredReceivers.get(context);
                            if (holder == null) {
                                holder = new HashMap<BroadcastReceiver, ReceiverDispatcher>();
                                mUnregisteredReceivers.put(context, holder);
                            }
                            RuntimeException ex = new IllegalArgumentException(
                                    "Originally unregistered here:");
                            ex.fillInStackTrace();
                            rd.setUnregisterLocation(ex);
                            holder.put(r, rd);
                        }
                        return rd.getIIntentReceiver();
                    }
                }
                HashMap<BroadcastReceiver, ReceiverDispatcher> holder
                        = mUnregisteredReceivers.get(context);
                if (holder != null) {
                    rd = holder.get(r);
                    if (rd != null) {
                        RuntimeException ex = rd.getUnregisterLocation();
                        throw new IllegalArgumentException(
                                "Unregistering Receiver " + r
                                + " that was already unregistered", ex);
                    }
                }
                if (context == null) {
                    throw new IllegalStateException("Unbinding Receiver " + r
                            + " from Context that is no longer in use: " + context);
                } else {
                    throw new IllegalArgumentException("Receiver not registered: " + r);
                }

            }
        }

        static final class ReceiverDispatcher {

            final static class InnerReceiver extends IIntentReceiver.Stub {
                final WeakReference<ReceiverDispatcher> mDispatcher;
                final ReceiverDispatcher mStrongRef;

                InnerReceiver(ReceiverDispatcher rd, boolean strong) {
                    mDispatcher = new WeakReference<ReceiverDispatcher>(rd);
                    mStrongRef = strong ? rd : null;
                }
                public void performReceive(Intent intent, int resultCode,
                        String data, Bundle extras, boolean ordered, boolean sticky) {
                    ReceiverDispatcher rd = mDispatcher.get();
                    if (DEBUG_BROADCAST) {
                        int seq = intent.getIntExtra("seq", -1);
                        Log.i(TAG, "Receiving broadcast " + intent.getAction() + " seq=" + seq
                                + " to " + rd);
                    }
                    if (rd != null) {
                        rd.performReceive(intent, resultCode, data, extras,
                                ordered, sticky);
                    }
                }
            }

            final IIntentReceiver.Stub mIIntentReceiver;
            final BroadcastReceiver mReceiver;
            final Context mContext;
            final Handler mActivityThread;
            final Instrumentation mInstrumentation;
            final boolean mRegistered;
            final IntentReceiverLeaked mLocation;
            RuntimeException mUnregisterLocation;

            final class Args implements Runnable {
                private Intent mCurIntent;
                private int mCurCode;
                private String mCurData;
                private Bundle mCurMap;
                private boolean mCurOrdered;
                private boolean mCurSticky;

                public void run() {
                    BroadcastReceiver receiver = mReceiver;
                    if (DEBUG_BROADCAST) {
                        int seq = mCurIntent.getIntExtra("seq", -1);
                        Log.i(TAG, "Dispathing broadcast " + mCurIntent.getAction() + " seq=" + seq
                                + " to " + mReceiver);
                    }
                    if (receiver == null) {
                        return;
                    }

                    IActivityManager mgr = ActivityManagerNative.getDefault();
                    Intent intent = mCurIntent;
                    mCurIntent = null;
                    try {
                        ClassLoader cl =  mReceiver.getClass().getClassLoader();
                        intent.setExtrasClassLoader(cl);
                        if (mCurMap != null) {
                            mCurMap.setClassLoader(cl);
                        }
                        receiver.setOrderedHint(true);
                        receiver.setResult(mCurCode, mCurData, mCurMap);
                        receiver.clearAbortBroadcast();
                        receiver.setOrderedHint(mCurOrdered);
                        receiver.setInitialStickyHint(mCurSticky);
                        receiver.onReceive(mContext, intent);
                    } catch (Exception e) {
                        if (mRegistered && mCurOrdered) {
                            try {
                                mgr.finishReceiver(mIIntentReceiver,
                                        mCurCode, mCurData, mCurMap, false);
                            } catch (RemoteException ex) {
                            }
                        }
                        if (mInstrumentation == null ||
                                !mInstrumentation.onException(mReceiver, e)) {
                            throw new RuntimeException(
                                "Error receiving broadcast " + intent
                                + " in " + mReceiver, e);
                        }
                    }
                    if (mRegistered && mCurOrdered) {
                        try {
                            mgr.finishReceiver(mIIntentReceiver,
                                    receiver.getResultCode(),
                                    receiver.getResultData(),
                                    receiver.getResultExtras(false),
                                    receiver.getAbortBroadcast());
                        } catch (RemoteException ex) {
                        }
                    }
                }
            }

            ReceiverDispatcher(BroadcastReceiver receiver, Context context,
                    Handler activityThread, Instrumentation instrumentation,
                    boolean registered) {
                if (activityThread == null) {
                    throw new NullPointerException("Handler must not be null");
                }

                mIIntentReceiver = new InnerReceiver(this, !registered);
                mReceiver = receiver;
                mContext = context;
                mActivityThread = activityThread;
                mInstrumentation = instrumentation;
                mRegistered = registered;
                mLocation = new IntentReceiverLeaked(null);
                mLocation.fillInStackTrace();
            }

            void validate(Context context, Handler activityThread) {
                if (mContext != context) {
                    throw new IllegalStateException(
                        "Receiver " + mReceiver +
                        " registered with differing Context (was " +
                        mContext + " now " + context + ")");
                }
                if (mActivityThread != activityThread) {
                    throw new IllegalStateException(
                        "Receiver " + mReceiver +
                        " registered with differing handler (was " +
                        mActivityThread + " now " + activityThread + ")");
                }
            }

            IntentReceiverLeaked getLocation() {
                return mLocation;
            }

            BroadcastReceiver getIntentReceiver() {
                return mReceiver;
            }

            IIntentReceiver getIIntentReceiver() {
                return mIIntentReceiver;
            }

            void setUnregisterLocation(RuntimeException ex) {
                mUnregisterLocation = ex;
            }

            RuntimeException getUnregisterLocation() {
                return mUnregisterLocation;
            }

            public void performReceive(Intent intent, int resultCode,
                    String data, Bundle extras, boolean ordered, boolean sticky) {
                if (DEBUG_BROADCAST) {
                    int seq = intent.getIntExtra("seq", -1);
                    Log.i(TAG, "Enqueueing broadcast " + intent.getAction() + " seq=" + seq
                            + " to " + mReceiver);
                }
                Args args = new Args();
                args.mCurIntent = intent;
                args.mCurCode = resultCode;
                args.mCurData = data;
                args.mCurMap = extras;
                args.mCurOrdered = ordered;
                args.mCurSticky = sticky;
                if (!mActivityThread.post(args)) {
                    if (mRegistered) {
                        IActivityManager mgr = ActivityManagerNative.getDefault();
                        try {
                            mgr.finishReceiver(mIIntentReceiver, args.mCurCode,
                                    args.mCurData, args.mCurMap, false);
                        } catch (RemoteException ex) {
                        }
                    }
                }
            }

        }

        public final IServiceConnection getServiceDispatcher(ServiceConnection c,
                Context context, Handler handler, int flags) {
            synchronized (mServices) {
                ServiceDispatcher sd = null;
                HashMap<ServiceConnection, ServiceDispatcher> map = mServices.get(context);
                if (map != null) {
                    sd = map.get(c);
                }
                if (sd == null) {
                    sd = new ServiceDispatcher(c, context, handler, flags);
                    if (map == null) {
                        map = new HashMap<ServiceConnection, ServiceDispatcher>();
                        mServices.put(context, map);
                    }
                    map.put(c, sd);
                } else {
                    sd.validate(context, handler);
                }
                return sd.getIServiceConnection();
            }
        }

        public final IServiceConnection forgetServiceDispatcher(Context context,
                ServiceConnection c) {
            synchronized (mServices) {
                HashMap<ServiceConnection, ServiceDispatcher> map
                        = mServices.get(context);
                ServiceDispatcher sd = null;
                if (map != null) {
                    sd = map.get(c);
                    if (sd != null) {
                        map.remove(c);
                        sd.doForget();
                        if (map.size() == 0) {
                            mServices.remove(context);
                        }
                        if ((sd.getFlags()&Context.BIND_DEBUG_UNBIND) != 0) {
                            HashMap<ServiceConnection, ServiceDispatcher> holder
                                    = mUnboundServices.get(context);
                            if (holder == null) {
                                holder = new HashMap<ServiceConnection, ServiceDispatcher>();
                                mUnboundServices.put(context, holder);
                            }
                            RuntimeException ex = new IllegalArgumentException(
                                    "Originally unbound here:");
                            ex.fillInStackTrace();
                            sd.setUnbindLocation(ex);
                            holder.put(c, sd);
                        }
                        return sd.getIServiceConnection();
                    }
                }
                HashMap<ServiceConnection, ServiceDispatcher> holder
                        = mUnboundServices.get(context);
                if (holder != null) {
                    sd = holder.get(c);
                    if (sd != null) {
                        RuntimeException ex = sd.getUnbindLocation();
                        throw new IllegalArgumentException(
                                "Unbinding Service " + c
                                + " that was already unbound", ex);
                    }
                }
                if (context == null) {
                    throw new IllegalStateException("Unbinding Service " + c
                            + " from Context that is no longer in use: " + context);
                } else {
                    throw new IllegalArgumentException("Service not registered: " + c);
                }
            }
        }

        static final class ServiceDispatcher {
            private final InnerConnection mIServiceConnection;
            private final ServiceConnection mConnection;
            private final Context mContext;
            private final Handler mActivityThread;
            private final ServiceConnectionLeaked mLocation;
            private final int mFlags;

            private RuntimeException mUnbindLocation;

            private boolean mDied;

            private static class ConnectionInfo {
                IBinder binder;
                IBinder.DeathRecipient deathMonitor;
            }

            private static class InnerConnection extends IServiceConnection.Stub {
                final WeakReference<ServiceDispatcher> mDispatcher;

                InnerConnection(ServiceDispatcher sd) {
                    mDispatcher = new WeakReference<ServiceDispatcher>(sd);
                }

                public void connected(ComponentName name, IBinder service) throws RemoteException {
                    ServiceDispatcher sd = mDispatcher.get();
                    if (sd != null) {
                        sd.connected(name, service);
                    }
                }
            }

            private final HashMap<ComponentName, ConnectionInfo> mActiveConnections
                = new HashMap<ComponentName, ConnectionInfo>();

            ServiceDispatcher(ServiceConnection conn,
                    Context context, Handler activityThread, int flags) {
                mIServiceConnection = new InnerConnection(this);
                mConnection = conn;
                mContext = context;
                mActivityThread = activityThread;
                mLocation = new ServiceConnectionLeaked(null);
                mLocation.fillInStackTrace();
                mFlags = flags;
            }

            void validate(Context context, Handler activityThread) {
                if (mContext != context) {
                    throw new RuntimeException(
                        "ServiceConnection " + mConnection +
                        " registered with differing Context (was " +
                        mContext + " now " + context + ")");
                }
                if (mActivityThread != activityThread) {
                    throw new RuntimeException(
                        "ServiceConnection " + mConnection +
                        " registered with differing handler (was " +
                        mActivityThread + " now " + activityThread + ")");
                }
            }

            void doForget() {
                synchronized(this) {
                    Iterator<ConnectionInfo> it = mActiveConnections.values().iterator();
                    while (it.hasNext()) {
                        ConnectionInfo ci = it.next();
                        ci.binder.unlinkToDeath(ci.deathMonitor, 0);
                    }
                    mActiveConnections.clear();
                }
            }

            ServiceConnectionLeaked getLocation() {
                return mLocation;
            }

            ServiceConnection getServiceConnection() {
                return mConnection;
            }

            IServiceConnection getIServiceConnection() {
                return mIServiceConnection;
            }

            int getFlags() {
                return mFlags;
            }

            void setUnbindLocation(RuntimeException ex) {
                mUnbindLocation = ex;
            }

            RuntimeException getUnbindLocation() {
                return mUnbindLocation;
            }

            public void connected(ComponentName name, IBinder service) {
                if (mActivityThread != null) {
                    mActivityThread.post(new RunConnection(name, service, 0));
                } else {
                    doConnected(name, service);
                }
            }

            public void death(ComponentName name, IBinder service) {
                ConnectionInfo old;

                synchronized (this) {
                    mDied = true;
                    old = mActiveConnections.remove(name);
                    if (old == null || old.binder != service) {
                        // Death for someone different than who we last
                        // reported...  just ignore it.
                        return;
                    }
                    old.binder.unlinkToDeath(old.deathMonitor, 0);
                }

                if (mActivityThread != null) {
                    mActivityThread.post(new RunConnection(name, service, 1));
                } else {
                    doDeath(name, service);
                }
            }

            public void doConnected(ComponentName name, IBinder service) {
                ConnectionInfo old;
                ConnectionInfo info;

                synchronized (this) {
                    old = mActiveConnections.get(name);
                    if (old != null && old.binder == service) {
                        // Huh, already have this one.  Oh well!
                        return;
                    }

                    if (service != null) {
                        // A new service is being connected... set it all up.
                        mDied = false;
                        info = new ConnectionInfo();
                        info.binder = service;
                        info.deathMonitor = new DeathMonitor(name, service);
                        try {
                            service.linkToDeath(info.deathMonitor, 0);
                            mActiveConnections.put(name, info);
                        } catch (RemoteException e) {
                            // This service was dead before we got it...  just
                            // don't do anything with it.
                            mActiveConnections.remove(name);
                            return;
                        }

                    } else {
                        // The named service is being disconnected... clean up.
                        mActiveConnections.remove(name);
                    }

                    if (old != null) {
                        old.binder.unlinkToDeath(old.deathMonitor, 0);
                    }
                }

                // If there was an old service, it is not disconnected.
                if (old != null) {
                    mConnection.onServiceDisconnected(name);
                }
                // If there is a new service, it is now connected.
                if (service != null) {
                    mConnection.onServiceConnected(name, service);
                }
            }

            public void doDeath(ComponentName name, IBinder service) {
                mConnection.onServiceDisconnected(name);
            }

            private final class RunConnection implements Runnable {
                RunConnection(ComponentName name, IBinder service, int command) {
                    mName = name;
                    mService = service;
                    mCommand = command;
                }

                public void run() {
                    if (mCommand == 0) {
                        doConnected(mName, mService);
                    } else if (mCommand == 1) {
                        doDeath(mName, mService);
                    }
                }

                final ComponentName mName;
                final IBinder mService;
                final int mCommand;
            }

            private final class DeathMonitor implements IBinder.DeathRecipient
            {
                DeathMonitor(ComponentName name, IBinder service) {
                    mName = name;
                    mService = service;
                }

                public void binderDied() {
                    death(mName, mService);
                }

                final ComponentName mName;
                final IBinder mService;
            }
        }
    }

    private static ApplicationContext mSystemContext = null;

    private static final class ActivityRecord {
        IBinder token;
        int ident;
        Intent intent;
        Bundle state;
        Activity activity;
        Window window;
        Activity parent;
        String embeddedID;
        Object lastNonConfigurationInstance;
        HashMap<String,Object> lastNonConfigurationChildInstances;
        boolean paused;
        boolean stopped;
        boolean hideForNow;
        Configuration newConfig;
        Configuration createdConfig;
        ActivityRecord nextIdle;

        ActivityInfo activityInfo;
        PackageInfo packageInfo;

        List<ResultInfo> pendingResults;
        List<Intent> pendingIntents;

        boolean startsNotResumed;
        boolean isForward;

        ActivityRecord() {
            parent = null;
            embeddedID = null;
            paused = false;
            stopped = false;
            hideForNow = false;
            nextIdle = null;
        }

        public String toString() {
            ComponentName componentName = intent.getComponent();
            return "ActivityRecord{"
                + Integer.toHexString(System.identityHashCode(this))
                + " token=" + token + " " + (componentName == null
                        ? "no component name" : componentName.toShortString())
                + "}";
        }
    }

    private final class ProviderRecord implements IBinder.DeathRecipient {
        final String mName;
        final IContentProvider mProvider;
        final ContentProvider mLocalProvider;

        ProviderRecord(String name, IContentProvider provider,
                ContentProvider localProvider) {
            mName = name;
            mProvider = provider;
            mLocalProvider = localProvider;
        }

        public void binderDied() {
            removeDeadProvider(mName, mProvider);
        }
    }

    private static final class NewIntentData {
        List<Intent> intents;
        IBinder token;
        public String toString() {
            return "NewIntentData{intents=" + intents + " token=" + token + "}";
        }
    }

    private static final class ReceiverData {
        Intent intent;
        ActivityInfo info;
        int resultCode;
        String resultData;
        Bundle resultExtras;
        boolean sync;
        boolean resultAbort;
        public String toString() {
            return "ReceiverData{intent=" + intent + " packageName=" +
            info.packageName + " resultCode=" + resultCode
            + " resultData=" + resultData + " resultExtras=" + resultExtras + "}";
        }
    }

    private static final class CreateBackupAgentData {
        ApplicationInfo appInfo;
        int backupMode;
        public String toString() {
            return "CreateBackupAgentData{appInfo=" + appInfo
                    + " backupAgent=" + appInfo.backupAgentName
                    + " mode=" + backupMode + "}";
        }
    }

    private static final class CreateServiceData {
        IBinder token;
        ServiceInfo info;
        Intent intent;
        public String toString() {
            return "CreateServiceData{token=" + token + " className="
            + info.name + " packageName=" + info.packageName
            + " intent=" + intent + "}";
        }
    }

    private static final class BindServiceData {
        IBinder token;
        Intent intent;
        boolean rebind;
        public String toString() {
            return "BindServiceData{token=" + token + " intent=" + intent + "}";
        }
    }

    private static final class ServiceArgsData {
        IBinder token;
        int startId;
        int flags;
        Intent args;
        public String toString() {
            return "ServiceArgsData{token=" + token + " startId=" + startId
            + " args=" + args + "}";
        }
    }

    private static final class AppBindData {
        PackageInfo info;
        String processName;
        ApplicationInfo appInfo;
        List<ProviderInfo> providers;
        ComponentName instrumentationName;
        String profileFile;
        Bundle instrumentationArgs;
        IInstrumentationWatcher instrumentationWatcher;
        int debugMode;
        boolean restrictedBackupMode;
        Configuration config;
        boolean handlingProfiling;
        public String toString() {
            return "AppBindData{appInfo=" + appInfo + "}";
        }
    }

    private static final class DumpServiceInfo {
        FileDescriptor fd;
        IBinder service;
        String[] args;
        boolean dumped;
    }

    private static final class ResultData {
        IBinder token;
        List<ResultInfo> results;
        public String toString() {
            return "ResultData{token=" + token + " results" + results + "}";
        }
    }

    private static final class ContextCleanupInfo {
        ApplicationContext context;
        String what;
        String who;
    }

    private static final class ProfilerControlData {
        String path;
        ParcelFileDescriptor fd;
    }

    private final class ApplicationThread extends ApplicationThreadNative {
        private static final String HEAP_COLUMN = "%17s %8s %8s %8s %8s";
        private static final String ONE_COUNT_COLUMN = "%17s %8d";
        private static final String TWO_COUNT_COLUMNS = "%17s %8d %17s %8d";

        // Formatting for checkin service - update version if row format changes
        private static final int ACTIVITY_THREAD_CHECKIN_VERSION = 1;

        public final void schedulePauseActivity(IBinder token, boolean finished,
                boolean userLeaving, int configChanges) {
            queueOrSendMessage(
                    finished ? H.PAUSE_ACTIVITY_FINISHING : H.PAUSE_ACTIVITY,
                    token,
                    (userLeaving ? 1 : 0),
                    configChanges);
        }

        public final void scheduleStopActivity(IBinder token, boolean showWindow,
                int configChanges) {
           queueOrSendMessage(
                showWindow ? H.STOP_ACTIVITY_SHOW : H.STOP_ACTIVITY_HIDE,
                token, 0, configChanges);
        }

        public final void scheduleWindowVisibility(IBinder token, boolean showWindow) {
            queueOrSendMessage(
                showWindow ? H.SHOW_WINDOW : H.HIDE_WINDOW,
                token);
        }

        public final void scheduleResumeActivity(IBinder token, boolean isForward) {
            queueOrSendMessage(H.RESUME_ACTIVITY, token, isForward ? 1 : 0);
        }

        public final void scheduleSendResult(IBinder token, List<ResultInfo> results) {
            ResultData res = new ResultData();
            res.token = token;
            res.results = results;
            queueOrSendMessage(H.SEND_RESULT, res);
        }

        // we use token to identify this activity without having to send the
        // activity itself back to the activity manager. (matters more with ipc)
        public final void scheduleLaunchActivity(Intent intent, IBinder token, int ident,
                ActivityInfo info, Bundle state, List<ResultInfo> pendingResults,
                List<Intent> pendingNewIntents, boolean notResumed, boolean isForward) {
            ActivityRecord r = new ActivityRecord();

            r.token = token;
            r.ident = ident;
            r.intent = intent;
            r.activityInfo = info;
            r.state = state;

            r.pendingResults = pendingResults;
            r.pendingIntents = pendingNewIntents;

            r.startsNotResumed = notResumed;
            r.isForward = isForward;

            queueOrSendMessage(H.LAUNCH_ACTIVITY, r);
        }

        public final void scheduleRelaunchActivity(IBinder token,
                List<ResultInfo> pendingResults, List<Intent> pendingNewIntents,
                int configChanges, boolean notResumed) {
            ActivityRecord r = new ActivityRecord();

            r.token = token;
            r.pendingResults = pendingResults;
            r.pendingIntents = pendingNewIntents;
            r.startsNotResumed = notResumed;

            synchronized (mRelaunchingActivities) {
                mRelaunchingActivities.add(r);
            }

            queueOrSendMessage(H.RELAUNCH_ACTIVITY, r, configChanges);
        }

        public final void scheduleNewIntent(List<Intent> intents, IBinder token) {
            NewIntentData data = new NewIntentData();
            data.intents = intents;
            data.token = token;

            queueOrSendMessage(H.NEW_INTENT, data);
        }

        public final void scheduleDestroyActivity(IBinder token, boolean finishing,
                int configChanges) {
            queueOrSendMessage(H.DESTROY_ACTIVITY, token, finishing ? 1 : 0,
                    configChanges);
        }

        public final void scheduleReceiver(Intent intent, ActivityInfo info,
                int resultCode, String data, Bundle extras, boolean sync) {
            ReceiverData r = new ReceiverData();

            r.intent = intent;
            r.info = info;
            r.resultCode = resultCode;
            r.resultData = data;
            r.resultExtras = extras;
            r.sync = sync;

            queueOrSendMessage(H.RECEIVER, r);
        }

        public final void scheduleCreateBackupAgent(ApplicationInfo app, int backupMode) {
            CreateBackupAgentData d = new CreateBackupAgentData();
            d.appInfo = app;
            d.backupMode = backupMode;

            queueOrSendMessage(H.CREATE_BACKUP_AGENT, d);
        }

        public final void scheduleDestroyBackupAgent(ApplicationInfo app) {
            CreateBackupAgentData d = new CreateBackupAgentData();
            d.appInfo = app;

            queueOrSendMessage(H.DESTROY_BACKUP_AGENT, d);
        }

        public final void scheduleCreateService(IBinder token,
                ServiceInfo info) {
            CreateServiceData s = new CreateServiceData();
            s.token = token;
            s.info = info;

            queueOrSendMessage(H.CREATE_SERVICE, s);
        }

        public final void scheduleBindService(IBinder token, Intent intent,
                boolean rebind) {
            BindServiceData s = new BindServiceData();
            s.token = token;
            s.intent = intent;
            s.rebind = rebind;

            queueOrSendMessage(H.BIND_SERVICE, s);
        }

        public final void scheduleUnbindService(IBinder token, Intent intent) {
            BindServiceData s = new BindServiceData();
            s.token = token;
            s.intent = intent;

            queueOrSendMessage(H.UNBIND_SERVICE, s);
        }

        public final void scheduleServiceArgs(IBinder token, int startId,
            int flags ,Intent args) {
            ServiceArgsData s = new ServiceArgsData();
            s.token = token;
            s.startId = startId;
            s.flags = flags;
            s.args = args;

            queueOrSendMessage(H.SERVICE_ARGS, s);
        }

        public final void scheduleStopService(IBinder token) {
            queueOrSendMessage(H.STOP_SERVICE, token);
        }

        public final void bindApplication(String processName,
                ApplicationInfo appInfo, List<ProviderInfo> providers,
                ComponentName instrumentationName, String profileFile,
                Bundle instrumentationArgs, IInstrumentationWatcher instrumentationWatcher,
                int debugMode, boolean isRestrictedBackupMode, Configuration config,
                Map<String, IBinder> services) {

            if (services != null) {
                // Setup the service cache in the ServiceManager
                ServiceManager.initServiceCache(services);
            }

            AppBindData data = new AppBindData();
            data.processName = processName;
            data.appInfo = appInfo;
            data.providers = providers;
            data.instrumentationName = instrumentationName;
            data.profileFile = profileFile;
            data.instrumentationArgs = instrumentationArgs;
            data.instrumentationWatcher = instrumentationWatcher;
            data.debugMode = debugMode;
            data.restrictedBackupMode = isRestrictedBackupMode;
            data.config = config;
            queueOrSendMessage(H.BIND_APPLICATION, data);
        }

        public final void scheduleExit() {
            queueOrSendMessage(H.EXIT_APPLICATION, null);
        }

        public final void scheduleSuicide() {
            queueOrSendMessage(H.SUICIDE, null);
        }

        public void requestThumbnail(IBinder token) {
            queueOrSendMessage(H.REQUEST_THUMBNAIL, token);
        }

        public void scheduleConfigurationChanged(Configuration config) {
            synchronized (mRelaunchingActivities) {
                mPendingConfiguration = config;
            }
            queueOrSendMessage(H.CONFIGURATION_CHANGED, config);
        }

        public void updateTimeZone() {
            TimeZone.setDefault(null);
        }

        public void processInBackground() {
            mH.removeMessages(H.GC_WHEN_IDLE);
            mH.sendMessage(mH.obtainMessage(H.GC_WHEN_IDLE));
        }

        public void dumpService(FileDescriptor fd, IBinder servicetoken, String[] args) {
            DumpServiceInfo data = new DumpServiceInfo();
            data.fd = fd;
            data.service = servicetoken;
            data.args = args;
            data.dumped = false;
            queueOrSendMessage(H.DUMP_SERVICE, data);
            synchronized (data) {
                while (!data.dumped) {
                    try {
                        data.wait();
                    } catch (InterruptedException e) {
                        // no need to do anything here, we will keep waiting until
                        // dumped is set
                    }
                }
            }
        }

        // This function exists to make sure all receiver dispatching is
        // correctly ordered, since these are one-way calls and the binder driver
        // applies transaction ordering per object for such calls.
        public void scheduleRegisteredReceiver(IIntentReceiver receiver, Intent intent,
                int resultCode, String dataStr, Bundle extras, boolean ordered,
                boolean sticky) throws RemoteException {
            receiver.performReceive(intent, resultCode, dataStr, extras, ordered, sticky);
        }

        public void scheduleLowMemory() {
            queueOrSendMessage(H.LOW_MEMORY, null);
        }

        public void scheduleActivityConfigurationChanged(IBinder token) {
            queueOrSendMessage(H.ACTIVITY_CONFIGURATION_CHANGED, token);
        }

        public void requestPss() {
            try {
                ActivityManagerNative.getDefault().reportPss(this,
                        (int)Process.getPss(Process.myPid()));
            } catch (RemoteException e) {
            }
        }

        public void profilerControl(boolean start, String path, ParcelFileDescriptor fd) {
            ProfilerControlData pcd = new ProfilerControlData();
            pcd.path = path;
            pcd.fd = fd;
            queueOrSendMessage(H.PROFILER_CONTROL, pcd, start ? 1 : 0);
        }

        public void setSchedulingGroup(int group) {
            // Note: do this immediately, since going into the foreground
            // should happen regardless of what pending work we have to do
            // and the activity manager will wait for us to report back that
            // we are done before sending us to the background.
            try {
                Process.setProcessGroup(Process.myPid(), group);
            } catch (Exception e) {
                Log.w(TAG, "Failed setting process group to " + group, e);
            }
        }

        public void getMemoryInfo(Debug.MemoryInfo outInfo) {
            Debug.getMemoryInfo(outInfo);
        }

        @Override
        protected void dump(FileDescriptor fd, PrintWriter pw, String[] args) {
            long nativeMax = Debug.getNativeHeapSize() / 1024;
            long nativeAllocated = Debug.getNativeHeapAllocatedSize() / 1024;
            long nativeFree = Debug.getNativeHeapFreeSize() / 1024;

            Debug.MemoryInfo memInfo = new Debug.MemoryInfo();
            Debug.getMemoryInfo(memInfo);

            final int nativeShared = memInfo.nativeSharedDirty;
            final int dalvikShared = memInfo.dalvikSharedDirty;
            final int otherShared = memInfo.otherSharedDirty;

            final int nativePrivate = memInfo.nativePrivateDirty;
            final int dalvikPrivate = memInfo.dalvikPrivateDirty;
            final int otherPrivate = memInfo.otherPrivateDirty;

            Runtime runtime = Runtime.getRuntime();

            long dalvikMax = runtime.totalMemory() / 1024;
            long dalvikFree = runtime.freeMemory() / 1024;
            long dalvikAllocated = dalvikMax - dalvikFree;
            long viewInstanceCount = ViewDebug.getViewInstanceCount();
            long viewRootInstanceCount = ViewDebug.getViewRootInstanceCount();
            long appContextInstanceCount = ApplicationContext.getInstanceCount();
            long activityInstanceCount = Activity.getInstanceCount();
            int globalAssetCount = AssetManager.getGlobalAssetCount();
            int globalAssetManagerCount = AssetManager.getGlobalAssetManagerCount();
            int binderLocalObjectCount = Debug.getBinderLocalObjectCount();
            int binderProxyObjectCount = Debug.getBinderProxyObjectCount();
            int binderDeathObjectCount = Debug.getBinderDeathObjectCount();
            int openSslSocketCount = OpenSSLSocketImpl.getInstanceCount();
            long sqliteAllocated = SQLiteDebug.getHeapAllocatedSize() / 1024;
            SQLiteDebug.PagerStats stats = new SQLiteDebug.PagerStats();
            SQLiteDebug.getPagerStats(stats);

            // Check to see if we were called by checkin server. If so, print terse format.
            boolean doCheckinFormat = false;
            if (args != null) {
                for (String arg : args) {
                    if ("-c".equals(arg)) doCheckinFormat = true;
                }
            }

            // For checkin, we print one long comma-separated list of values
            if (doCheckinFormat) {
                // NOTE: if you change anything significant below, also consider changing
                // ACTIVITY_THREAD_CHECKIN_VERSION.
                String processName = (mBoundApplication != null)
                        ? mBoundApplication.processName : "unknown";

                // Header
                pw.print(ACTIVITY_THREAD_CHECKIN_VERSION); pw.print(',');
                pw.print(Process.myPid()); pw.print(',');
                pw.print(processName); pw.print(',');

                // Heap info - max
                pw.print(nativeMax); pw.print(',');
                pw.print(dalvikMax); pw.print(',');
                pw.print("N/A,");
                pw.print(nativeMax + dalvikMax); pw.print(',');

                // Heap info - allocated
                pw.print(nativeAllocated); pw.print(',');
                pw.print(dalvikAllocated); pw.print(',');
                pw.print("N/A,");
                pw.print(nativeAllocated + dalvikAllocated); pw.print(',');

                // Heap info - free
                pw.print(nativeFree); pw.print(',');
                pw.print(dalvikFree); pw.print(',');
                pw.print("N/A,");
                pw.print(nativeFree + dalvikFree); pw.print(',');

                // Heap info - proportional set size
                pw.print(memInfo.nativePss); pw.print(',');
                pw.print(memInfo.dalvikPss); pw.print(',');
                pw.print(memInfo.otherPss); pw.print(',');
                pw.print(memInfo.nativePss + memInfo.dalvikPss + memInfo.otherPss); pw.print(',');

                // Heap info - shared
                pw.print(nativeShared); pw.print(',');
                pw.print(dalvikShared); pw.print(',');
                pw.print(otherShared); pw.print(',');
                pw.print(nativeShared + dalvikShared + otherShared); pw.print(',');

                // Heap info - private
                pw.print(nativePrivate); pw.print(',');
                pw.print(dalvikPrivate); pw.print(',');
                pw.print(otherPrivate); pw.print(',');
                pw.print(nativePrivate + dalvikPrivate + otherPrivate); pw.print(',');

                // Object counts
                pw.print(viewInstanceCount); pw.print(',');
                pw.print(viewRootInstanceCount); pw.print(',');
                pw.print(appContextInstanceCount); pw.print(',');
                pw.print(activityInstanceCount); pw.print(',');

                pw.print(globalAssetCount); pw.print(',');
                pw.print(globalAssetManagerCount); pw.print(',');
                pw.print(binderLocalObjectCount); pw.print(',');
                pw.print(binderProxyObjectCount); pw.print(',');

                pw.print(binderDeathObjectCount); pw.print(',');
                pw.print(openSslSocketCount); pw.print(',');

                // SQL
                pw.print(sqliteAllocated); pw.print(',');
                pw.print(stats.databaseBytes / 1024); pw.print(',');
                pw.print(stats.numPagers); pw.print(',');
                pw.print((stats.totalBytes - stats.referencedBytes) / 1024); pw.print(',');
                pw.print(stats.referencedBytes / 1024); pw.print('\n');

                return;
            }

            // otherwise, show human-readable format
            printRow(pw, HEAP_COLUMN, "", "native", "dalvik", "other", "total");
            printRow(pw, HEAP_COLUMN, "size:", nativeMax, dalvikMax, "N/A", nativeMax + dalvikMax);
            printRow(pw, HEAP_COLUMN, "allocated:", nativeAllocated, dalvikAllocated, "N/A",
                    nativeAllocated + dalvikAllocated);
            printRow(pw, HEAP_COLUMN, "free:", nativeFree, dalvikFree, "N/A",
                    nativeFree + dalvikFree);

            printRow(pw, HEAP_COLUMN, "(Pss):", memInfo.nativePss, memInfo.dalvikPss,
                    memInfo.otherPss, memInfo.nativePss + memInfo.dalvikPss + memInfo.otherPss);

            printRow(pw, HEAP_COLUMN, "(shared dirty):", nativeShared, dalvikShared, otherShared,
                    nativeShared + dalvikShared + otherShared);
            printRow(pw, HEAP_COLUMN, "(priv dirty):", nativePrivate, dalvikPrivate, otherPrivate,
                    nativePrivate + dalvikPrivate + otherPrivate);

            pw.println(" ");
            pw.println(" Objects");
            printRow(pw, TWO_COUNT_COLUMNS, "Views:", viewInstanceCount, "ViewRoots:",
                    viewRootInstanceCount);

            printRow(pw, TWO_COUNT_COLUMNS, "AppContexts:", appContextInstanceCount,
                    "Activities:", activityInstanceCount);

            printRow(pw, TWO_COUNT_COLUMNS, "Assets:", globalAssetCount,
                    "AssetManagers:", globalAssetManagerCount);

            printRow(pw, TWO_COUNT_COLUMNS, "Local Binders:", binderLocalObjectCount,
                    "Proxy Binders:", binderProxyObjectCount);
            printRow(pw, ONE_COUNT_COLUMN, "Death Recipients:", binderDeathObjectCount);

            printRow(pw, ONE_COUNT_COLUMN, "OpenSSL Sockets:", openSslSocketCount);

            // SQLite mem info
            pw.println(" ");
            pw.println(" SQL");
            printRow(pw, TWO_COUNT_COLUMNS, "heap:", sqliteAllocated, "dbFiles:",
                    stats.databaseBytes / 1024);
            printRow(pw, TWO_COUNT_COLUMNS, "numPagers:", stats.numPagers, "inactivePageKB:",
                    (stats.totalBytes - stats.referencedBytes) / 1024);
            printRow(pw, ONE_COUNT_COLUMN, "activePageKB:", stats.referencedBytes / 1024);

            // Asset details.
            String assetAlloc = AssetManager.getAssetAllocations();
            if (assetAlloc != null) {
                pw.println(" ");
                pw.println(" Asset Allocations");
                pw.print(assetAlloc);
            }
        }

        private void printRow(PrintWriter pw, String format, Object...objs) {
            pw.println(String.format(format, objs));
        }
    }

    private final class H extends Handler {
        private H() {
            SamplingProfiler.getInstance().setEventThread(mLooper.getThread());
        }

        public static final int LAUNCH_ACTIVITY         = 100;
        public static final int PAUSE_ACTIVITY          = 101;
        public static final int PAUSE_ACTIVITY_FINISHING= 102;
        public static final int STOP_ACTIVITY_SHOW      = 103;
        public static final int STOP_ACTIVITY_HIDE      = 104;
        public static final int SHOW_WINDOW             = 105;
        public static final int HIDE_WINDOW             = 106;
        public static final int RESUME_ACTIVITY         = 107;
        public static final int SEND_RESULT             = 108;
        public static final int DESTROY_ACTIVITY         = 109;
        public static final int BIND_APPLICATION        = 110;
        public static final int EXIT_APPLICATION        = 111;
        public static final int NEW_INTENT              = 112;
        public static final int RECEIVER                = 113;
        public static final int CREATE_SERVICE          = 114;
        public static final int SERVICE_ARGS            = 115;
        public static final int STOP_SERVICE            = 116;
        public static final int REQUEST_THUMBNAIL       = 117;
        public static final int CONFIGURATION_CHANGED   = 118;
        public static final int CLEAN_UP_CONTEXT        = 119;
        public static final int GC_WHEN_IDLE            = 120;
        public static final int BIND_SERVICE            = 121;
        public static final int UNBIND_SERVICE          = 122;
        public static final int DUMP_SERVICE            = 123;
        public static final int LOW_MEMORY              = 124;
        public static final int ACTIVITY_CONFIGURATION_CHANGED = 125;
        public static final int RELAUNCH_ACTIVITY       = 126;
        public static final int PROFILER_CONTROL        = 127;
        public static final int CREATE_BACKUP_AGENT     = 128;
        public static final int DESTROY_BACKUP_AGENT    = 129;
        public static final int SUICIDE                 = 130;
        public static final int REMOVE_PROVIDER         = 131;
        String codeToString(int code) {
            if (localLOGV) {
                switch (code) {
                    case LAUNCH_ACTIVITY: return "LAUNCH_ACTIVITY";
                    case PAUSE_ACTIVITY: return "PAUSE_ACTIVITY";
                    case PAUSE_ACTIVITY_FINISHING: return "PAUSE_ACTIVITY_FINISHING";
                    case STOP_ACTIVITY_SHOW: return "STOP_ACTIVITY_SHOW";
                    case STOP_ACTIVITY_HIDE: return "STOP_ACTIVITY_HIDE";
                    case SHOW_WINDOW: return "SHOW_WINDOW";
                    case HIDE_WINDOW: return "HIDE_WINDOW";
                    case RESUME_ACTIVITY: return "RESUME_ACTIVITY";
                    case SEND_RESULT: return "SEND_RESULT";
                    case DESTROY_ACTIVITY: return "DESTROY_ACTIVITY";
                    case BIND_APPLICATION: return "BIND_APPLICATION";
                    case EXIT_APPLICATION: return "EXIT_APPLICATION";
                    case NEW_INTENT: return "NEW_INTENT";
                    case RECEIVER: return "RECEIVER";
                    case CREATE_SERVICE: return "CREATE_SERVICE";
                    case SERVICE_ARGS: return "SERVICE_ARGS";
                    case STOP_SERVICE: return "STOP_SERVICE";
                    case REQUEST_THUMBNAIL: return "REQUEST_THUMBNAIL";
                    case CONFIGURATION_CHANGED: return "CONFIGURATION_CHANGED";
                    case CLEAN_UP_CONTEXT: return "CLEAN_UP_CONTEXT";
                    case GC_WHEN_IDLE: return "GC_WHEN_IDLE";
                    case BIND_SERVICE: return "BIND_SERVICE";
                    case UNBIND_SERVICE: return "UNBIND_SERVICE";
                    case DUMP_SERVICE: return "DUMP_SERVICE";
                    case LOW_MEMORY: return "LOW_MEMORY";
                    case ACTIVITY_CONFIGURATION_CHANGED: return "ACTIVITY_CONFIGURATION_CHANGED";
                    case RELAUNCH_ACTIVITY: return "RELAUNCH_ACTIVITY";
                    case PROFILER_CONTROL: return "PROFILER_CONTROL";
                    case CREATE_BACKUP_AGENT: return "CREATE_BACKUP_AGENT";
                    case DESTROY_BACKUP_AGENT: return "DESTROY_BACKUP_AGENT";
                    case SUICIDE: return "SUICIDE";
                    case REMOVE_PROVIDER: return "REMOVE_PROVIDER";
                }
            }
            return "(unknown)";
        }
        public void handleMessage(Message msg) {
            switch (msg.what) {
                case LAUNCH_ACTIVITY: {
                    ActivityRecord r = (ActivityRecord)msg.obj;

                    r.packageInfo = getPackageInfoNoCheck(
                            r.activityInfo.applicationInfo);
                    handleLaunchActivity(r, null);
                } break;
                case RELAUNCH_ACTIVITY: {
                    ActivityRecord r = (ActivityRecord)msg.obj;
                    handleRelaunchActivity(r, msg.arg1);
                } break;
                case PAUSE_ACTIVITY:
                    handlePauseActivity((IBinder)msg.obj, false, msg.arg1 != 0, msg.arg2);
                    maybeSnapshot();
                    break;
                case PAUSE_ACTIVITY_FINISHING:
                    handlePauseActivity((IBinder)msg.obj, true, msg.arg1 != 0, msg.arg2);
                    break;
                case STOP_ACTIVITY_SHOW:
                    handleStopActivity((IBinder)msg.obj, true, msg.arg2);
                    break;
                case STOP_ACTIVITY_HIDE:
                    handleStopActivity((IBinder)msg.obj, false, msg.arg2);
                    break;
                case SHOW_WINDOW:
                    handleWindowVisibility((IBinder)msg.obj, true);
                    break;
                case HIDE_WINDOW:
                    handleWindowVisibility((IBinder)msg.obj, false);
                    break;
                case RESUME_ACTIVITY:
                    handleResumeActivity((IBinder)msg.obj, true,
                            msg.arg1 != 0);
                    break;
                case SEND_RESULT:
                    handleSendResult((ResultData)msg.obj);
                    break;
                case DESTROY_ACTIVITY:
                    handleDestroyActivity((IBinder)msg.obj, msg.arg1 != 0,
                            msg.arg2, false);
                    break;
                case BIND_APPLICATION:
                    AppBindData data = (AppBindData)msg.obj;
                    handleBindApplication(data);
                    break;
                case EXIT_APPLICATION:
                    if (mInitialApplication != null) {
                        mInitialApplication.onTerminate();
                    }
                    Looper.myLooper().quit();
                    break;
                case NEW_INTENT:
                    handleNewIntent((NewIntentData)msg.obj);
                    break;
                case RECEIVER:
                    handleReceiver((ReceiverData)msg.obj);
                    maybeSnapshot();
                    break;
                case CREATE_SERVICE:
                    handleCreateService((CreateServiceData)msg.obj);
                    break;
                case BIND_SERVICE:
                    handleBindService((BindServiceData)msg.obj);
                    break;
                case UNBIND_SERVICE:
                    handleUnbindService((BindServiceData)msg.obj);
                    break;
                case SERVICE_ARGS:
                    handleServiceArgs((ServiceArgsData)msg.obj);
                    break;
                case STOP_SERVICE:
                    handleStopService((IBinder)msg.obj);
                    maybeSnapshot();
                    break;
                case REQUEST_THUMBNAIL:
                    handleRequestThumbnail((IBinder)msg.obj);
                    break;
                case CONFIGURATION_CHANGED:
                    handleConfigurationChanged((Configuration)msg.obj);
                    break;
                case CLEAN_UP_CONTEXT:
                    ContextCleanupInfo cci = (ContextCleanupInfo)msg.obj;
                    cci.context.performFinalCleanup(cci.who, cci.what);
                    break;
                case GC_WHEN_IDLE:
                    scheduleGcIdler();
                    break;
                case DUMP_SERVICE:
                    handleDumpService((DumpServiceInfo)msg.obj);
                    break;
                case LOW_MEMORY:
                    handleLowMemory();
                    break;
                case ACTIVITY_CONFIGURATION_CHANGED:
                    handleActivityConfigurationChanged((IBinder)msg.obj);
                    break;
                case PROFILER_CONTROL:
                    handleProfilerControl(msg.arg1 != 0, (ProfilerControlData)msg.obj);
                    break;
                case CREATE_BACKUP_AGENT:
                    handleCreateBackupAgent((CreateBackupAgentData)msg.obj);
                    break;
                case DESTROY_BACKUP_AGENT:
                    handleDestroyBackupAgent((CreateBackupAgentData)msg.obj);
                    break;
                case SUICIDE:
                    Process.killProcess(Process.myPid());
                    break;
                case REMOVE_PROVIDER:
                    completeRemoveProvider((IContentProvider)msg.obj);
                    break;
            }
        }

        void maybeSnapshot() {
            if (mBoundApplication != null) {
                SamplingProfilerIntegration.writeSnapshot(
                        mBoundApplication.processName);
            }
        }
    }

    private final class Idler implements MessageQueue.IdleHandler {
        public final boolean queueIdle() {
            ActivityRecord a = mNewActivities;
            if (a != null) {
                mNewActivities = null;
                IActivityManager am = ActivityManagerNative.getDefault();
                ActivityRecord prev;
                do {
                    if (localLOGV) Log.v(
                        TAG, "Reporting idle of " + a +
                        " finished=" +
                        (a.activity != null ? a.activity.mFinished : false));
                    if (a.activity != null && !a.activity.mFinished) {
                        try {
                            am.activityIdle(a.token, a.createdConfig);
                            a.createdConfig = null;
                        } catch (RemoteException ex) {
                        }
                    }
                    prev = a;
                    a = a.nextIdle;
                    prev.nextIdle = null;
                } while (a != null);
            }
            return false;
        }
    }

    final class GcIdler implements MessageQueue.IdleHandler {
        public final boolean queueIdle() {
            doGcIfNeeded();
            return false;
        }
    }

    private final static class ResourcesKey {
        final private String mResDir;
        final private float mScale;
        final private int mHash;

        ResourcesKey(String resDir, float scale) {
            mResDir = resDir;
            mScale = scale;
            mHash = mResDir.hashCode() << 2 + (int) (mScale * 2);
        }

        @Override
        public int hashCode() {
            return mHash;
        }

        @Override
        public boolean equals(Object obj) {
            if (!(obj instanceof ResourcesKey)) {
                return false;
            }
            ResourcesKey peer = (ResourcesKey) obj;
            return mResDir.equals(peer.mResDir) && mScale == peer.mScale;
        }
    }

    static IPackageManager sPackageManager;

    final ApplicationThread mAppThread = new ApplicationThread();
    final Looper mLooper = Looper.myLooper();
    final H mH = new H();
    final HashMap<IBinder, ActivityRecord> mActivities
            = new HashMap<IBinder, ActivityRecord>();
    // List of new activities (via ActivityRecord.nextIdle) that should
    // be reported when next we idle.
    ActivityRecord mNewActivities = null;
    // Number of activities that are currently visible on-screen.
    int mNumVisibleActivities = 0;
    final HashMap<IBinder, Service> mServices
            = new HashMap<IBinder, Service>();
    AppBindData mBoundApplication;
    Configuration mConfiguration;
    Application mInitialApplication;
    final ArrayList<Application> mAllApplications
            = new ArrayList<Application>();
    // set of instantiated backup agents, keyed by package name
    final HashMap<String, BackupAgent> mBackupAgents = new HashMap<String, BackupAgent>();
    static final ThreadLocal sThreadLocal = new ThreadLocal();
    Instrumentation mInstrumentation;
    String mInstrumentationAppDir = null;
    String mInstrumentationAppPackage = null;
    String mInstrumentedAppDir = null;
    boolean mSystemThread = false;

    /**
     * Activities that are enqueued to be relaunched.  This list is accessed
     * by multiple threads, so you must synchronize on it when accessing it.
     */
    final ArrayList<ActivityRecord> mRelaunchingActivities
            = new ArrayList<ActivityRecord>();
    Configuration mPendingConfiguration = null;

    // These can be accessed by multiple threads; mPackages is the lock.
    // XXX For now we keep around information about all packages we have
    // seen, not removing entries from this map.
    final HashMap<String, WeakReference<PackageInfo>> mPackages
        = new HashMap<String, WeakReference<PackageInfo>>();
    final HashMap<String, WeakReference<PackageInfo>> mResourcePackages
        = new HashMap<String, WeakReference<PackageInfo>>();
    Display mDisplay = null;
    DisplayMetrics mDisplayMetrics = null;
    HashMap<ResourcesKey, WeakReference<Resources> > mActiveResources
        = new HashMap<ResourcesKey, WeakReference<Resources> >();

    // The lock of mProviderMap protects the following variables.
    final HashMap<String, ProviderRecord> mProviderMap
        = new HashMap<String, ProviderRecord>();
    final HashMap<IBinder, ProviderRefCount> mProviderRefCountMap
        = new HashMap<IBinder, ProviderRefCount>();
    final HashMap<IBinder, ProviderRecord> mLocalProviders
        = new HashMap<IBinder, ProviderRecord>();

    final GcIdler mGcIdler = new GcIdler();
    boolean mGcIdlerScheduled = false;

    public final PackageInfo getPackageInfo(String packageName, int flags) {
        synchronized (mPackages) {
            WeakReference<PackageInfo> ref;
            if ((flags&Context.CONTEXT_INCLUDE_CODE) != 0) {
                ref = mPackages.get(packageName);
            } else {
                ref = mResourcePackages.get(packageName);
            }
            PackageInfo packageInfo = ref != null ? ref.get() : null;
            //Log.i(TAG, "getPackageInfo " + packageName + ": " + packageInfo);
            if (packageInfo != null && (packageInfo.mResources == null
                    || packageInfo.mResources.getAssets().isUpToDate())) {
                if (packageInfo.isSecurityViolation()
                        && (flags&Context.CONTEXT_IGNORE_SECURITY) == 0) {
                    throw new SecurityException(
                            "Requesting code from " + packageName
                            + " to be run in process "
                            + mBoundApplication.processName
                            + "/" + mBoundApplication.appInfo.uid);
                }
                return packageInfo;
            }
        }

        ApplicationInfo ai = null;
        try {
            ai = getPackageManager().getApplicationInfo(packageName,
                    PackageManager.GET_SHARED_LIBRARY_FILES);
        } catch (RemoteException e) {
        }

        if (ai != null) {
            return getPackageInfo(ai, flags);
        }

        return null;
    }

    public final PackageInfo getPackageInfo(ApplicationInfo ai, int flags) {
        boolean includeCode = (flags&Context.CONTEXT_INCLUDE_CODE) != 0;
        boolean securityViolation = includeCode && ai.uid != 0
                && ai.uid != Process.SYSTEM_UID && (mBoundApplication != null
                        ? ai.uid != mBoundApplication.appInfo.uid : true);
        if ((flags&(Context.CONTEXT_INCLUDE_CODE
                |Context.CONTEXT_IGNORE_SECURITY))
                == Context.CONTEXT_INCLUDE_CODE) {
            if (securityViolation) {
                String msg = "Requesting code from " + ai.packageName
                        + " (with uid " + ai.uid + ")";
                if (mBoundApplication != null) {
                    msg = msg + " to be run in process "
                        + mBoundApplication.processName + " (with uid "
                        + mBoundApplication.appInfo.uid + ")";
                }
                throw new SecurityException(msg);
            }
        }
        return getPackageInfo(ai, null, securityViolation, includeCode);
    }

    public final PackageInfo getPackageInfoNoCheck(ApplicationInfo ai) {
        return getPackageInfo(ai, null, false, true);
    }

    private final PackageInfo getPackageInfo(ApplicationInfo aInfo,
            ClassLoader baseLoader, boolean securityViolation, boolean includeCode) {
        synchronized (mPackages) {
            WeakReference<PackageInfo> ref;
            if (includeCode) {
                ref = mPackages.get(aInfo.packageName);
            } else {
                ref = mResourcePackages.get(aInfo.packageName);
            }
            PackageInfo packageInfo = ref != null ? ref.get() : null;
            if (packageInfo == null || (packageInfo.mResources != null
                    && !packageInfo.mResources.getAssets().isUpToDate())) {
                if (localLOGV) Log.v(TAG, (includeCode ? "Loading code package "
                        : "Loading resource-only package ") + aInfo.packageName
                        + " (in " + (mBoundApplication != null
                                ? mBoundApplication.processName : null)
                        + ")");
                packageInfo =
                    new PackageInfo(this, aInfo, this, baseLoader,
                            securityViolation, includeCode &&
                            (aInfo.flags&ApplicationInfo.FLAG_HAS_CODE) != 0);
                if (includeCode) {
                    mPackages.put(aInfo.packageName,
                            new WeakReference<PackageInfo>(packageInfo));
                } else {
                    mResourcePackages.put(aInfo.packageName,
                            new WeakReference<PackageInfo>(packageInfo));
                }
            }
            return packageInfo;
        }
    }

    public final boolean hasPackageInfo(String packageName) {
        synchronized (mPackages) {
            WeakReference<PackageInfo> ref;
            ref = mPackages.get(packageName);
            if (ref != null && ref.get() != null) {
                return true;
            }
            ref = mResourcePackages.get(packageName);
            if (ref != null && ref.get() != null) {
                return true;
            }
            return false;
        }
    }

    ActivityThread() {
    }

    public ApplicationThread getApplicationThread()
    {
        return mAppThread;
    }

    public Instrumentation getInstrumentation()
    {
        return mInstrumentation;
    }

    public Configuration getConfiguration() {
        return mConfiguration;
    }

    public boolean isProfiling() {
        return mBoundApplication != null && mBoundApplication.profileFile != null;
    }

    public String getProfileFilePath() {
        return mBoundApplication.profileFile;
    }

    public Looper getLooper() {
        return mLooper;
    }

    public Application getApplication() {
        return mInitialApplication;
    }

    public String getProcessName() {
        return mBoundApplication.processName;
    }

    public ApplicationContext getSystemContext() {
        synchronized (this) {
            if (mSystemContext == null) {
                ApplicationContext context =
                    ApplicationContext.createSystemContext(this);
                PackageInfo info = new PackageInfo(this, "android", context, null);
                context.init(info, null, this);
                context.getResources().updateConfiguration(
                        getConfiguration(), getDisplayMetricsLocked(false));
                mSystemContext = context;
                //Log.i(TAG, "Created system resources " + context.getResources()
                //        + ": " + context.getResources().getConfiguration());
            }
        }
        return mSystemContext;
    }

    public void installSystemApplicationInfo(ApplicationInfo info) {
        synchronized (this) {
            ApplicationContext context = getSystemContext();
            context.init(new PackageInfo(this, "android", context, info), null, this);
        }
    }

    void scheduleGcIdler() {
        if (!mGcIdlerScheduled) {
            mGcIdlerScheduled = true;
            Looper.myQueue().addIdleHandler(mGcIdler);
        }
        mH.removeMessages(H.GC_WHEN_IDLE);
    }

    void unscheduleGcIdler() {
        if (mGcIdlerScheduled) {
            mGcIdlerScheduled = false;
            Looper.myQueue().removeIdleHandler(mGcIdler);
        }
        mH.removeMessages(H.GC_WHEN_IDLE);
    }

    void doGcIfNeeded() {
        mGcIdlerScheduled = false;
        final long now = SystemClock.uptimeMillis();
        //Log.i(TAG, "**** WE MIGHT WANT TO GC: then=" + Binder.getLastGcTime()
        //        + "m now=" + now);
        if ((BinderInternal.getLastGcTime()+MIN_TIME_BETWEEN_GCS) < now) {
            //Log.i(TAG, "**** WE DO, WE DO WANT TO GC!");
            BinderInternal.forceGc("bg");
        }
    }

    public final ActivityInfo resolveActivityInfo(Intent intent) {
        ActivityInfo aInfo = intent.resolveActivityInfo(
                mInitialApplication.getPackageManager(), PackageManager.GET_SHARED_LIBRARY_FILES);
        if (aInfo == null) {
            // Throw an exception.
            Instrumentation.checkStartActivityResult(
                    IActivityManager.START_CLASS_NOT_FOUND, intent);
        }
        return aInfo;
    }

    public final Activity startActivityNow(Activity parent, String id,
        Intent intent, ActivityInfo activityInfo, IBinder token, Bundle state,
        Object lastNonConfigurationInstance) {
        ActivityRecord r = new ActivityRecord();
            r.token = token;
            r.ident = 0;
            r.intent = intent;
            r.state = state;
            r.parent = parent;
            r.embeddedID = id;
            r.activityInfo = activityInfo;
            r.lastNonConfigurationInstance = lastNonConfigurationInstance;
        if (localLOGV) {
            ComponentName compname = intent.getComponent();
            String name;
            if (compname != null) {
                name = compname.toShortString();
            } else {
                name = "(Intent " + intent + ").getComponent() returned null";
            }
            Log.v(TAG, "Performing launch: action=" + intent.getAction()
                    + ", comp=" + name
                    + ", token=" + token);
        }
        return performLaunchActivity(r, null);
    }

    public final Activity getActivity(IBinder token) {
        return mActivities.get(token).activity;
    }

    public final void sendActivityResult(
            IBinder token, String id, int requestCode,
            int resultCode, Intent data) {
        if (DEBUG_RESULTS) Log.v(TAG, "sendActivityResult: id=" + id
                + " req=" + requestCode + " res=" + resultCode + " data=" + data);
        ArrayList<ResultInfo> list = new ArrayList<ResultInfo>();
        list.add(new ResultInfo(id, requestCode, resultCode, data));
        mAppThread.scheduleSendResult(token, list);
    }

    // if the thread hasn't started yet, we don't have the handler, so just
    // save the messages until we're ready.
    private final void queueOrSendMessage(int what, Object obj) {
        queueOrSendMessage(what, obj, 0, 0);
    }

    private final void queueOrSendMessage(int what, Object obj, int arg1) {
        queueOrSendMessage(what, obj, arg1, 0);
    }

    private final void queueOrSendMessage(int what, Object obj, int arg1, int arg2) {
        synchronized (this) {
            if (localLOGV) Log.v(
                TAG, "SCHEDULE " + what + " " + mH.codeToString(what)
                + ": " + arg1 + " / " + obj);
            Message msg = Message.obtain();
            msg.what = what;
            msg.obj = obj;
            msg.arg1 = arg1;
            msg.arg2 = arg2;
            mH.sendMessage(msg);
        }
    }

    final void scheduleContextCleanup(ApplicationContext context, String who,
            String what) {
        ContextCleanupInfo cci = new ContextCleanupInfo();
        cci.context = context;
        cci.who = who;
        cci.what = what;
        queueOrSendMessage(H.CLEAN_UP_CONTEXT, cci);
    }

    private final Activity performLaunchActivity(ActivityRecord r, Intent customIntent) {
        // System.out.println("##### [" + System.currentTimeMillis() + "] ActivityThread.performLaunchActivity(" + r + ")");

        ActivityInfo aInfo = r.activityInfo;
        if (r.packageInfo == null) {
            r.packageInfo = getPackageInfo(aInfo.applicationInfo,
                    Context.CONTEXT_INCLUDE_CODE);
        }

        ComponentName component = r.intent.getComponent();
        if (component == null) {
            component = r.intent.resolveActivity(
                mInitialApplication.getPackageManager());
            r.intent.setComponent(component);
        }

        if (r.activityInfo.targetActivity != null) {
            component = new ComponentName(r.activityInfo.packageName,
                    r.activityInfo.targetActivity);
        }

        Activity activity = null;
        try {
            java.lang.ClassLoader cl = r.packageInfo.getClassLoader();
            activity = mInstrumentation.newActivity(
                    cl, component.getClassName(), r.intent);
            r.intent.setExtrasClassLoader(cl);
            if (r.state != null) {
                r.state.setClassLoader(cl);
            }
        } catch (Exception e) {
            if (!mInstrumentation.onException(activity, e)) {
                throw new RuntimeException(
                    "Unable to instantiate activity " + component
                    + ": " + e.toString(), e);
            }
        }

        try {
            Application app = r.packageInfo.makeApplication(false, mInstrumentation);

            if (localLOGV) Log.v(TAG, "Performing launch of " + r);
            if (localLOGV) Log.v(
                    TAG, r + ": app=" + app
                    + ", appName=" + app.getPackageName()
                    + ", pkg=" + r.packageInfo.getPackageName()
                    + ", comp=" + r.intent.getComponent().toShortString()
                    + ", dir=" + r.packageInfo.getAppDir());

            if (activity != null) {
                ApplicationContext appContext = new ApplicationContext();
                appContext.init(r.packageInfo, r.token, this);
                appContext.setOuterContext(activity);
                CharSequence title = r.activityInfo.loadLabel(appContext.getPackageManager());
                Configuration config = new Configuration(mConfiguration);
                if (DEBUG_CONFIGURATION) Log.v(TAG, "Launching activity "
                        + r.activityInfo.name + " with config " + config);
                activity.attach(appContext, this, getInstrumentation(), r.token,
                        r.ident, app, r.intent, r.activityInfo, title, r.parent,
                        r.embeddedID, r.lastNonConfigurationInstance,
                        r.lastNonConfigurationChildInstances, config);

                if (customIntent != null) {
                    activity.mIntent = customIntent;
                }
                r.lastNonConfigurationInstance = null;
                r.lastNonConfigurationChildInstances = null;
                activity.mStartedActivity = false;
                int theme = r.activityInfo.getThemeResource();
                if (theme != 0) {
                    // Following is a workaround to have those activity managed dialogs to be themed when the theme flag is on.
                    if (r.activityInfo.isThemeable() && (theme == android.R.style.Theme_Dialog || 
                            theme == com.android.internal.R.style.Theme_Dialog_Alert)) {
                        if (theme == android.R.style.Theme_Dialog) {
                            activity.setTheme(Dialog.resolveDefaultTheme(activity, 0, android.R.styleable.Theme_dialogTheme, 
                                    com.android.internal.R.style.Theme_Dialog));
                        } else if (theme == com.android.internal.R.style.Theme_Dialog_Alert) {
                            activity.setTheme(AlertDialog.resolveDefaultTheme(activity, 0));
                        }
                    } else {
                        activity.setTheme(theme);
                    }
                }

                activity.mCalled = false;
                mInstrumentation.callActivityOnCreate(activity, r.state);
                if (!activity.mCalled) {
                    throw new SuperNotCalledException(
                        "Activity " + r.intent.getComponent().toShortString() +
                        " did not call through to super.onCreate()");
                }
                r.activity = activity;
                r.stopped = true;
                if (!r.activity.mFinished) {
                    activity.performStart();
                    r.stopped = false;
                }
                if (!r.activity.mFinished) {
                    if (r.state != null) {
                        mInstrumentation.callActivityOnRestoreInstanceState(activity, r.state);
                    }
                }
                if (!r.activity.mFinished) {
                    activity.mCalled = false;
                    mInstrumentation.callActivityOnPostCreate(activity, r.state);
                    if (!activity.mCalled) {
                        throw new SuperNotCalledException(
                            "Activity " + r.intent.getComponent().toShortString() +
                            " did not call through to super.onPostCreate()");
                    }
                }
                r.state = null;
            }
            r.paused = true;

            mActivities.put(r.token, r);

        } catch (SuperNotCalledException e) {
            throw e;

        } catch (Exception e) {
            if (!mInstrumentation.onException(activity, e)) {
                if (e instanceof InflateException) {
                    Log.e(TAG, "Failed to inflate", e);
                    String pkg = null;
                    if (r.packageInfo != null && !TextUtils.isEmpty(r.packageInfo.getPackageName())) {
                        pkg = r.packageInfo.getPackageName();
                    }
                    Intent intent = new Intent(Intent.ACTION_APP_LAUNCH_FAILURE,
                            (pkg != null)? Uri.fromParts("package", pkg, null) : null);
                    getSystemContext().sendBroadcast(intent);
                }
                throw new RuntimeException(
                    "Unable to start activity " + component
                    + ": " + e.toString(), e);
            }
        }

        return activity;
    }

    private final void handleLaunchActivity(ActivityRecord r, Intent customIntent) {
        // If we are getting ready to gc after going to the background, well
        // we are back active so skip it.
        unscheduleGcIdler();

        if (localLOGV) Log.v(
            TAG, "Handling launch of " + r);
        Activity a = performLaunchActivity(r, customIntent);

        if (a != null) {
            r.createdConfig = new Configuration(a.getResources().getConfiguration());
            handleResumeActivity(r.token, false, r.isForward);

            if (!r.activity.mFinished && r.startsNotResumed) {
                // The activity manager actually wants this one to start out
                // paused, because it needs to be visible but isn't in the
                // foreground.  We accomplish this by going through the
                // normal startup (because activities expect to go through
                // onResume() the first time they run, before their window
                // is displayed), and then pausing it.  However, in this case
                // we do -not- need to do the full pause cycle (of freezing
                // and such) because the activity manager assumes it can just
                // retain the current state it has.
                try {
                    r.activity.mCalled = false;
                    mInstrumentation.callActivityOnPause(r.activity);
                    if (!r.activity.mCalled) {
                        throw new SuperNotCalledException(
                            "Activity " + r.intent.getComponent().toShortString() +
                            " did not call through to super.onPause()");
                    }

                } catch (SuperNotCalledException e) {
                    throw e;

                } catch (Exception e) {
                    if (!mInstrumentation.onException(r.activity, e)) {
                        throw new RuntimeException(
                                "Unable to pause activity "
                                + r.intent.getComponent().toShortString()
                                + ": " + e.toString(), e);
                    }
                }
                r.paused = true;
            }
        } else {
            // If there was an error, for any reason, tell the activity
            // manager to stop us.
            try {
                ActivityManagerNative.getDefault()
                    .finishActivity(r.token, Activity.RESULT_CANCELED, null);
            } catch (RemoteException ex) {
            }
        }
    }

    private final void deliverNewIntents(ActivityRecord r,
            List<Intent> intents) {
        final int N = intents.size();
        for (int i=0; i<N; i++) {
            Intent intent = intents.get(i);
            intent.setExtrasClassLoader(r.activity.getClassLoader());
            mInstrumentation.callActivityOnNewIntent(r.activity, intent);
        }
    }

    public final void performNewIntents(IBinder token,
            List<Intent> intents) {
        ActivityRecord r = mActivities.get(token);
        if (r != null) {
            final boolean resumed = !r.paused;
            if (resumed) {
                mInstrumentation.callActivityOnPause(r.activity);
            }
            deliverNewIntents(r, intents);
            if (resumed) {
                mInstrumentation.callActivityOnResume(r.activity);
            }
        }
    }

    private final void handleNewIntent(NewIntentData data) {
        performNewIntents(data.token, data.intents);
    }

    private final void handleReceiver(ReceiverData data) {
        // If we are getting ready to gc after going to the background, well
        // we are back active so skip it.
        unscheduleGcIdler();

        String component = data.intent.getComponent().getClassName();

        PackageInfo packageInfo = getPackageInfoNoCheck(
                data.info.applicationInfo);

        IActivityManager mgr = ActivityManagerNative.getDefault();

        BroadcastReceiver receiver = null;
        try {
            java.lang.ClassLoader cl = packageInfo.getClassLoader();
            data.intent.setExtrasClassLoader(cl);
            if (data.resultExtras != null) {
                data.resultExtras.setClassLoader(cl);
            }
            receiver = (BroadcastReceiver)cl.loadClass(component).newInstance();
        } catch (Exception e) {
            try {
                mgr.finishReceiver(mAppThread.asBinder(), data.resultCode,
                                   data.resultData, data.resultExtras, data.resultAbort);
            } catch (RemoteException ex) {
            }
            throw new RuntimeException(
                "Unable to instantiate receiver " + component
                + ": " + e.toString(), e);
        }

        try {
            Application app = packageInfo.makeApplication(false, mInstrumentation);

            if (localLOGV) Log.v(
                TAG, "Performing receive of " + data.intent
                + ": app=" + app
                + ", appName=" + app.getPackageName()
                + ", pkg=" + packageInfo.getPackageName()
                + ", comp=" + data.intent.getComponent().toShortString()
                + ", dir=" + packageInfo.getAppDir());

            ApplicationContext context = (ApplicationContext)app.getBaseContext();
            receiver.setOrderedHint(true);
            receiver.setResult(data.resultCode, data.resultData,
                data.resultExtras);
            receiver.setOrderedHint(data.sync);
            receiver.onReceive(context.getReceiverRestrictedContext(),
                    data.intent);
        } catch (Exception e) {
            try {
                mgr.finishReceiver(mAppThread.asBinder(), data.resultCode,
                    data.resultData, data.resultExtras, data.resultAbort);
            } catch (RemoteException ex) {
            }
            if (!mInstrumentation.onException(receiver, e)) {
                throw new RuntimeException(
                    "Unable to start receiver " + component
                    + ": " + e.toString(), e);
            }
        }

        try {
            if (data.sync) {
                mgr.finishReceiver(
                    mAppThread.asBinder(), receiver.getResultCode(),
                    receiver.getResultData(), receiver.getResultExtras(false),
                        receiver.getAbortBroadcast());
            } else {
                mgr.finishReceiver(mAppThread.asBinder(), 0, null, null, false);
            }
        } catch (RemoteException ex) {
        }
    }

    // Instantiate a BackupAgent and tell it that it's alive
    private final void handleCreateBackupAgent(CreateBackupAgentData data) {
        if (DEBUG_BACKUP) Log.v(TAG, "handleCreateBackupAgent: " + data);

        // no longer idle; we have backup work to do
        unscheduleGcIdler();

        // instantiate the BackupAgent class named in the manifest
        PackageInfo packageInfo = getPackageInfoNoCheck(data.appInfo);
        String packageName = packageInfo.mPackageName;
        if (mBackupAgents.get(packageName) != null) {
            Log.d(TAG, "BackupAgent " + "  for " + packageName
                    + " already exists");
            return;
        }

        BackupAgent agent = null;
        String classname = data.appInfo.backupAgentName;
        if (classname == null) {
            if (data.backupMode == IApplicationThread.BACKUP_MODE_INCREMENTAL) {
                Log.e(TAG, "Attempted incremental backup but no defined agent for "
                        + packageName);
                return;
            }
            classname = "android.app.FullBackupAgent";
        }
        try {
            IBinder binder = null;
            try {
                java.lang.ClassLoader cl = packageInfo.getClassLoader();
                agent = (BackupAgent) cl.loadClass(data.appInfo.backupAgentName).newInstance();

                // set up the agent's context
                if (DEBUG_BACKUP) Log.v(TAG, "Initializing BackupAgent "
                        + data.appInfo.backupAgentName);

                ApplicationContext context = new ApplicationContext();
                context.init(packageInfo, null, this);
                context.setOuterContext(agent);
                agent.attach(context);

                agent.onCreate();
                binder = agent.onBind();
                mBackupAgents.put(packageName, agent);
            } catch (Exception e) {
                // If this is during restore, fail silently; otherwise go
                // ahead and let the user see the crash.
                Log.e(TAG, "Agent threw during creation: " + e);
                if (data.backupMode != IApplicationThread.BACKUP_MODE_RESTORE) {
                    throw e;
                }
                // falling through with 'binder' still null
            }

            // tell the OS that we're live now
            try {
                ActivityManagerNative.getDefault().backupAgentCreated(packageName, binder);
            } catch (RemoteException e) {
                // nothing to do.
            }
        } catch (Exception e) {
            throw new RuntimeException("Unable to create BackupAgent "
                    + data.appInfo.backupAgentName + ": " + e.toString(), e);
        }
    }

    // Tear down a BackupAgent
    private final void handleDestroyBackupAgent(CreateBackupAgentData data) {
        if (DEBUG_BACKUP) Log.v(TAG, "handleDestroyBackupAgent: " + data);

        PackageInfo packageInfo = getPackageInfoNoCheck(data.appInfo);
        String packageName = packageInfo.mPackageName;
        BackupAgent agent = mBackupAgents.get(packageName);
        if (agent != null) {
            try {
                agent.onDestroy();
            } catch (Exception e) {
                Log.w(TAG, "Exception thrown in onDestroy by backup agent of " + data.appInfo);
                e.printStackTrace();
            }
            mBackupAgents.remove(packageName);
        } else {
            Log.w(TAG, "Attempt to destroy unknown backup agent " + data);
        }
    }

    private final void handleCreateService(CreateServiceData data) {
        // If we are getting ready to gc after going to the background, well
        // we are back active so skip it.
        unscheduleGcIdler();

        PackageInfo packageInfo = getPackageInfoNoCheck(
                data.info.applicationInfo);
        Service service = null;
        try {
            java.lang.ClassLoader cl = packageInfo.getClassLoader();
            service = (Service) cl.loadClass(data.info.name).newInstance();
        } catch (Exception e) {
            if (!mInstrumentation.onException(service, e)) {
                throw new RuntimeException(
                    "Unable to instantiate service " + data.info.name
                    + ": " + e.toString(), e);
            }
        }

        try {
            if (localLOGV) Log.v(TAG, "Creating service " + data.info.name);

            ApplicationContext context = new ApplicationContext();
            context.init(packageInfo, null, this);

            Application app = packageInfo.makeApplication(false, mInstrumentation);
            context.setOuterContext(service);
            service.attach(context, this, data.info.name, data.token, app,
                    ActivityManagerNative.getDefault());
            service.onCreate();
            mServices.put(data.token, service);
            try {
                ActivityManagerNative.getDefault().serviceDoneExecuting(
                        data.token, 0, 0, 0);
            } catch (RemoteException e) {
                // nothing to do.
            }
        } catch (Exception e) {
            if (!mInstrumentation.onException(service, e)) {
                throw new RuntimeException(
                    "Unable to create service " + data.info.name
                    + ": " + e.toString(), e);
            }
        }
    }

    private final void handleBindService(BindServiceData data) {
        Service s = mServices.get(data.token);
        if (s != null) {
            try {
                data.intent.setExtrasClassLoader(s.getClassLoader());
                try {
                    if (!data.rebind) {
                        IBinder binder = s.onBind(data.intent);
                        ActivityManagerNative.getDefault().publishService(
                                data.token, data.intent, binder);
                    } else {
                        s.onRebind(data.intent);
                        ActivityManagerNative.getDefault().serviceDoneExecuting(
                                data.token, 0, 0, 0);
                    }
                } catch (RemoteException ex) {
                }
            } catch (Exception e) {
                if (!mInstrumentation.onException(s, e)) {
                    throw new RuntimeException(
                            "Unable to bind to service " + s
                            + " with " + data.intent + ": " + e.toString(), e);
                }
            }
        }
    }

    private final void handleUnbindService(BindServiceData data) {
        Service s = mServices.get(data.token);
        if (s != null) {
            try {
                data.intent.setExtrasClassLoader(s.getClassLoader());
                boolean doRebind = s.onUnbind(data.intent);
                try {
                    if (doRebind) {
                        ActivityManagerNative.getDefault().unbindFinished(
                                data.token, data.intent, doRebind);
                    } else {
                        ActivityManagerNative.getDefault().serviceDoneExecuting(
                                data.token, 0, 0, 0);
                    }
                } catch (RemoteException ex) {
                }
            } catch (Exception e) {
                if (!mInstrumentation.onException(s, e)) {
                    throw new RuntimeException(
                            "Unable to unbind to service " + s
                            + " with " + data.intent + ": " + e.toString(), e);
                }
            }
        }
    }

    private void handleDumpService(DumpServiceInfo info) {
        try {
            Service s = mServices.get(info.service);
            if (s != null) {
                PrintWriter pw = new PrintWriter(new FileOutputStream(info.fd));
                s.dump(info.fd, pw, info.args);
                pw.close();
            }
        } finally {
            synchronized (info) {
                info.dumped = true;
                info.notifyAll();
            }
        }
    }

    private final void handleServiceArgs(ServiceArgsData data) {
        Service s = mServices.get(data.token);
        if (s != null) {
            try {
                if (data.args != null) {
                    data.args.setExtrasClassLoader(s.getClassLoader());
                }
                int res = s.onStartCommand(data.args, data.flags, data.startId);
                try {
                    ActivityManagerNative.getDefault().serviceDoneExecuting(
                            data.token, 1, data.startId, res);
                } catch (RemoteException e) {
                    // nothing to do.
                }
            } catch (Exception e) {
                if (!mInstrumentation.onException(s, e)) {
                    throw new RuntimeException(
                            "Unable to start service " + s
                            + " with " + data.args + ": " + e.toString(), e);
                }
            }
        }
    }

    private final void handleStopService(IBinder token) {
        Service s = mServices.remove(token);
        if (s != null) {
            try {
                if (localLOGV) Log.v(TAG, "Destroying service " + s);
                s.onDestroy();
                Context context = s.getBaseContext();
                if (context instanceof ApplicationContext) {
                    final String who = s.getClassName();
                    ((ApplicationContext) context).scheduleFinalCleanup(who, "Service");
                }
                try {
                    ActivityManagerNative.getDefault().serviceDoneExecuting(
                            token, 0, 0, 0);
                } catch (RemoteException e) {
                    // nothing to do.
                }
            } catch (Exception e) {
                if (!mInstrumentation.onException(s, e)) {
                    throw new RuntimeException(
                            "Unable to stop service " + s
                            + ": " + e.toString(), e);
                }
            }
        }
        //Log.i(TAG, "Running services: " + mServices);
    }

    public final ActivityRecord performResumeActivity(IBinder token,
            boolean clearHide) {
        ActivityRecord r = mActivities.get(token);
        if (localLOGV) Log.v(TAG, "Performing resume of " + r
                + " finished=" + r.activity.mFinished);
        if (r != null && !r.activity.mFinished) {
            if (clearHide) {
                r.hideForNow = false;
                r.activity.mStartedActivity = false;
            }
            try {
                if (r.pendingIntents != null) {
                    deliverNewIntents(r, r.pendingIntents);
                    r.pendingIntents = null;
                }
                if (r.pendingResults != null) {
                    deliverResults(r, r.pendingResults);
                    r.pendingResults = null;
                }
                r.activity.performResume();

                EventLog.writeEvent(LOG_ON_RESUME_CALLED,
                        r.activity.getComponentName().getClassName());

                r.paused = false;
                r.stopped = false;
                if (r.activity.mStartedActivity) {
                    r.hideForNow = true;
                }
                r.state = null;
            } catch (Exception e) {
                if (!mInstrumentation.onException(r.activity, e)) {
                    throw new RuntimeException(
                        "Unable to resume activity "
                        + r.intent.getComponent().toShortString()
                        + ": " + e.toString(), e);
                }
            }
        }
        return r;
    }

    final void handleResumeActivity(IBinder token, boolean clearHide, boolean isForward) {
        // If we are getting ready to gc after going to the background, well
        // we are back active so skip it.
        unscheduleGcIdler();

        ActivityRecord r = performResumeActivity(token, clearHide);

        if (r != null) {
            final Activity a = r.activity;

            if (localLOGV) Log.v(
                TAG, "Resume " + r + " started activity: " +
                a.mStartedActivity + ", hideForNow: " + r.hideForNow
                + ", finished: " + a.mFinished);

            final int forwardBit = isForward ?
                    WindowManager.LayoutParams.SOFT_INPUT_IS_FORWARD_NAVIGATION : 0;

            // If the window hasn't yet been added to the window manager,
            // and this guy didn't finish itself or start another activity,
            // then go ahead and add the window.
            if (r.window == null && !a.mFinished && !a.mStartedActivity) {
                r.window = r.activity.getWindow();
                View decor = r.window.getDecorView();
                decor.setVisibility(View.INVISIBLE);
                ViewManager wm = a.getWindowManager();
                WindowManager.LayoutParams l = r.window.getAttributes();
                a.mDecor = decor;
                l.type = WindowManager.LayoutParams.TYPE_BASE_APPLICATION;
                l.softInputMode |= forwardBit;
                if (a.mVisibleFromClient) {
                    a.mWindowAdded = true;
                    wm.addView(decor, l);
                }

            // If the window has already been added, but during resume
            // we started another activity, then don't yet make the
            // window visisble.
            } else if (a.mStartedActivity) {
                if (localLOGV) Log.v(
                    TAG, "Launch " + r + " mStartedActivity set");
                r.hideForNow = true;
            }

            // The window is now visible if it has been added, we are not
            // simply finishing, and we are not starting another activity.
            if (!r.activity.mFinished && !a.mStartedActivity
                    && r.activity.mDecor != null && !r.hideForNow) {
                if (r.newConfig != null) {
                    if (DEBUG_CONFIGURATION) Log.v(TAG, "Resuming activity "
                            + r.activityInfo.name + " with newConfig " + r.newConfig);
                    performConfigurationChanged(r.activity, r.newConfig);
                    r.newConfig = null;
                }
                if (localLOGV) Log.v(TAG, "Resuming " + r + " with isForward="
                        + isForward);
                WindowManager.LayoutParams l = r.window.getAttributes();
                if ((l.softInputMode
                        & WindowManager.LayoutParams.SOFT_INPUT_IS_FORWARD_NAVIGATION)
                        != forwardBit) {
                    l.softInputMode = (l.softInputMode
                            & (~WindowManager.LayoutParams.SOFT_INPUT_IS_FORWARD_NAVIGATION))
                            | forwardBit;
                    if (r.activity.mVisibleFromClient) {
                        ViewManager wm = a.getWindowManager();
                        View decor = r.window.getDecorView();
                        wm.updateViewLayout(decor, l);
                    }
                }
                r.activity.mVisibleFromServer = true;
                mNumVisibleActivities++;
                if (r.activity.mVisibleFromClient) {
                    r.activity.makeVisible();
                }
            }

            r.nextIdle = mNewActivities;
            mNewActivities = r;
            if (localLOGV) Log.v(
                TAG, "Scheduling idle handler for " + r);
            Looper.myQueue().addIdleHandler(new Idler());

        } else {
            // If an exception was thrown when trying to resume, then
            // just end this activity.
            try {
                ActivityManagerNative.getDefault()
                    .finishActivity(token, Activity.RESULT_CANCELED, null);
            } catch (RemoteException ex) {
            }
        }
    }

    private int mThumbnailWidth = -1;
    private int mThumbnailHeight = -1;

    private final Bitmap createThumbnailBitmap(ActivityRecord r) {
        Bitmap thumbnail = null;
        try {
            int w = mThumbnailWidth;
            int h;
            if (w < 0) {
                Resources res = r.activity.getResources();
                mThumbnailHeight = h =
                    res.getDimensionPixelSize(com.android.internal.R.dimen.thumbnail_height);

                mThumbnailWidth = w =
                    res.getDimensionPixelSize(com.android.internal.R.dimen.thumbnail_width);
            } else {
                h = mThumbnailHeight;
            }

            // XXX Only set hasAlpha if needed?
            thumbnail = Bitmap.createBitmap(w, h, Bitmap.Config.RGB_565);
            thumbnail.eraseColor(0);
            Canvas cv = new Canvas(thumbnail);
            if (!r.activity.onCreateThumbnail(thumbnail, cv)) {
                thumbnail = null;
            }
        } catch (Exception e) {
            if (!mInstrumentation.onException(r.activity, e)) {
                throw new RuntimeException(
                        "Unable to create thumbnail of "
                        + r.intent.getComponent().toShortString()
                        + ": " + e.toString(), e);
            }
            thumbnail = null;
        }

        return thumbnail;
    }

    private final void handlePauseActivity(IBinder token, boolean finished,
            boolean userLeaving, int configChanges) {
        ActivityRecord r = mActivities.get(token);
        if (r != null) {
            //Log.v(TAG, "userLeaving=" + userLeaving + " handling pause of " + r);
            if (userLeaving) {
                performUserLeavingActivity(r);
            }

            r.activity.mConfigChangeFlags |= configChanges;
            Bundle state = performPauseActivity(token, finished, true);

            // Tell the activity manager we have paused.
            try {
                ActivityManagerNative.getDefault().activityPaused(token, state);
            } catch (RemoteException ex) {
            }
        }
    }

    final void performUserLeavingActivity(ActivityRecord r) {
        mInstrumentation.callActivityOnUserLeaving(r.activity);
    }

    final Bundle performPauseActivity(IBinder token, boolean finished,
            boolean saveState) {
        ActivityRecord r = mActivities.get(token);
        return r != null ? performPauseActivity(r, finished, saveState) : null;
    }

    final Bundle performPauseActivity(ActivityRecord r, boolean finished,
            boolean saveState) {
        if (r.paused) {
            if (r.activity.mFinished) {
                // If we are finishing, we won't call onResume() in certain cases.
                // So here we likewise don't want to call onPause() if the activity
                // isn't resumed.
                return null;
            }
            RuntimeException e = new RuntimeException(
                    "Performing pause of activity that is not resumed: "
                    + r.intent.getComponent().toShortString());
            Log.e(TAG, e.getMessage(), e);
        }
        Bundle state = null;
        if (finished) {
            r.activity.mFinished = true;
        }
        try {
            // Next have the activity save its current state and managed dialogs...
            if (!r.activity.mFinished && saveState) {
                state = new Bundle();
                mInstrumentation.callActivityOnSaveInstanceState(r.activity, state);
                r.state = state;
            }
            // Now we are idle.
            r.activity.mCalled = false;
            mInstrumentation.callActivityOnPause(r.activity);
            EventLog.writeEvent(LOG_ON_PAUSE_CALLED, r.activity.getComponentName().getClassName());
            if (!r.activity.mCalled) {
                throw new SuperNotCalledException(
                    "Activity " + r.intent.getComponent().toShortString() +
                    " did not call through to super.onPause()");
            }

        } catch (SuperNotCalledException e) {
            throw e;

        } catch (Exception e) {
            if (!mInstrumentation.onException(r.activity, e)) {
                throw new RuntimeException(
                        "Unable to pause activity "
                        + r.intent.getComponent().toShortString()
                        + ": " + e.toString(), e);
            }
        }
        r.paused = true;
        return state;
    }

    final void performStopActivity(IBinder token) {
        ActivityRecord r = mActivities.get(token);
        performStopActivityInner(r, null, false);
    }

    private static class StopInfo {
        Bitmap thumbnail;
        CharSequence description;
    }

    private final class ProviderRefCount {
        public int count;
        ProviderRefCount(int pCount) {
            count = pCount;
        }
    }

    private final void performStopActivityInner(ActivityRecord r,
            StopInfo info, boolean keepShown) {
        if (localLOGV) Log.v(TAG, "Performing stop of " + r);
        if (r != null) {
            if (!keepShown && r.stopped) {
                if (r.activity.mFinished) {
                    // If we are finishing, we won't call onResume() in certain
                    // cases.  So here we likewise don't want to call onStop()
                    // if the activity isn't resumed.
                    return;
                }
                RuntimeException e = new RuntimeException(
                        "Performing stop of activity that is not resumed: "
                        + r.intent.getComponent().toShortString());
                Log.e(TAG, e.getMessage(), e);
            }

            if (info != null) {
                try {
                    // First create a thumbnail for the activity...
                    //info.thumbnail = createThumbnailBitmap(r);
                    info.description = r.activity.onCreateDescription();
                } catch (Exception e) {
                    if (!mInstrumentation.onException(r.activity, e)) {
                        throw new RuntimeException(
                                "Unable to save state of activity "
                                + r.intent.getComponent().toShortString()
                                + ": " + e.toString(), e);
                    }
                }
            }

            if (!keepShown) {
                try {
                    // Now we are idle.
                    r.activity.performStop();
                } catch (Exception e) {
                    if (!mInstrumentation.onException(r.activity, e)) {
                        throw new RuntimeException(
                                "Unable to stop activity "
                                + r.intent.getComponent().toShortString()
                                + ": " + e.toString(), e);
                    }
                }
                r.stopped = true;
            }

            r.paused = true;
        }
    }

    private final void updateVisibility(ActivityRecord r, boolean show) {
        View v = r.activity.mDecor;
        if (v != null) {
            if (show) {
                if (!r.activity.mVisibleFromServer) {
                    r.activity.mVisibleFromServer = true;
                    mNumVisibleActivities++;
                    if (r.activity.mVisibleFromClient) {
                        r.activity.makeVisible();
                    }
                }
                if (r.newConfig != null) {
                    if (DEBUG_CONFIGURATION) Log.v(TAG, "Updating activity vis "
                            + r.activityInfo.name + " with new config " + r.newConfig);
                    performConfigurationChanged(r.activity, r.newConfig);
                    r.newConfig = null;
                }
            } else {
                if (r.activity.mVisibleFromServer) {
                    r.activity.mVisibleFromServer = false;
                    mNumVisibleActivities--;
                    v.setVisibility(View.INVISIBLE);
                }
            }
        }
    }

    private final void handleStopActivity(IBinder token, boolean show, int configChanges) {
        ActivityRecord r = mActivities.get(token);
        r.activity.mConfigChangeFlags |= configChanges;

        StopInfo info = new StopInfo();
        performStopActivityInner(r, info, show);

        if (localLOGV) Log.v(
            TAG, "Finishing stop of " + r + ": show=" + show
            + " win=" + r.window);

        updateVisibility(r, show);

        // Tell activity manager we have been stopped.
        try {
            ActivityManagerNative.getDefault().activityStopped(
                r.token, info.thumbnail, info.description);
        } catch (RemoteException ex) {
        }
    }

    final void performRestartActivity(IBinder token) {
        ActivityRecord r = mActivities.get(token);
        if (r.stopped) {
            r.activity.performRestart();
            r.stopped = false;
        }
    }

    private final void handleWindowVisibility(IBinder token, boolean show) {
        ActivityRecord r = mActivities.get(token);
        if (!show && !r.stopped) {
            performStopActivityInner(r, null, show);
        } else if (show && r.stopped) {
            // If we are getting ready to gc after going to the background, well
            // we are back active so skip it.
            unscheduleGcIdler();

            r.activity.performRestart();
            r.stopped = false;
        }
        if (r.activity.mDecor != null) {
            if (Config.LOGV) Log.v(
                TAG, "Handle window " + r + " visibility: " + show);
            updateVisibility(r, show);
        }
    }

    private final void deliverResults(ActivityRecord r, List<ResultInfo> results) {
        final int N = results.size();
        for (int i=0; i<N; i++) {
            ResultInfo ri = results.get(i);
            try {
                if (ri.mData != null) {
                    ri.mData.setExtrasClassLoader(r.activity.getClassLoader());
                }
                if (DEBUG_RESULTS) Log.v(TAG,
                        "Delivering result to activity " + r + " : " + ri);
                r.activity.dispatchActivityResult(ri.mResultWho,
                        ri.mRequestCode, ri.mResultCode, ri.mData);
            } catch (Exception e) {
                if (!mInstrumentation.onException(r.activity, e)) {
                    throw new RuntimeException(
                            "Failure delivering result " + ri + " to activity "
                            + r.intent.getComponent().toShortString()
                            + ": " + e.toString(), e);
                }
            }
        }
    }

    private final void handleSendResult(ResultData res) {
        ActivityRecord r = mActivities.get(res.token);
        if (DEBUG_RESULTS) Log.v(TAG, "Handling send result to " + r);
        if (r != null) {
            final boolean resumed = !r.paused;
            if (!r.activity.mFinished && r.activity.mDecor != null
                    && r.hideForNow && resumed) {
                // We had hidden the activity because it started another
                // one...  we have gotten a result back and we are not
                // paused, so make sure our window is visible.
                updateVisibility(r, true);
            }
            if (resumed) {
                try {
                    // Now we are idle.
                    r.activity.mCalled = false;
                    mInstrumentation.callActivityOnPause(r.activity);
                    if (!r.activity.mCalled) {
                        throw new SuperNotCalledException(
                            "Activity " + r.intent.getComponent().toShortString()
                            + " did not call through to super.onPause()");
                    }
                } catch (SuperNotCalledException e) {
                    throw e;
                } catch (Exception e) {
                    if (!mInstrumentation.onException(r.activity, e)) {
                        throw new RuntimeException(
                                "Unable to pause activity "
                                + r.intent.getComponent().toShortString()
                                + ": " + e.toString(), e);
                    }
                }
            }
            deliverResults(r, res.results);
            if (resumed) {
                mInstrumentation.callActivityOnResume(r.activity);
            }
        }
    }

    public final ActivityRecord performDestroyActivity(IBinder token, boolean finishing) {
        return performDestroyActivity(token, finishing, 0, false);
    }

    private final ActivityRecord performDestroyActivity(IBinder token, boolean finishing,
            int configChanges, boolean getNonConfigInstance) {
        ActivityRecord r = mActivities.get(token);
        if (localLOGV) Log.v(TAG, "Performing finish of " + r);
        if (r != null) {
            r.activity.mConfigChangeFlags |= configChanges;
            if (finishing) {
                r.activity.mFinished = true;
            }
            if (!r.paused) {
                try {
                    r.activity.mCalled = false;
                    mInstrumentation.callActivityOnPause(r.activity);
                    EventLog.writeEvent(LOG_ON_PAUSE_CALLED,
                            r.activity.getComponentName().getClassName());
                    if (!r.activity.mCalled) {
                        throw new SuperNotCalledException(
                            "Activity " + safeToComponentShortString(r.intent)
                            + " did not call through to super.onPause()");
                    }
                } catch (SuperNotCalledException e) {
                    throw e;
                } catch (Exception e) {
                    if (!mInstrumentation.onException(r.activity, e)) {
                        throw new RuntimeException(
                                "Unable to pause activity "
                                + safeToComponentShortString(r.intent)
                                + ": " + e.toString(), e);
                    }
                }
                r.paused = true;
            }
            if (!r.stopped) {
                try {
                    r.activity.performStop();
                } catch (SuperNotCalledException e) {
                    throw e;
                } catch (Exception e) {
                    if (!mInstrumentation.onException(r.activity, e)) {
                        throw new RuntimeException(
                                "Unable to stop activity "
                                + safeToComponentShortString(r.intent)
                                + ": " + e.toString(), e);
                    }
                }
                r.stopped = true;
            }
            if (getNonConfigInstance) {
                try {
                    r.lastNonConfigurationInstance
                            = r.activity.onRetainNonConfigurationInstance();
                } catch (Exception e) {
                    if (!mInstrumentation.onException(r.activity, e)) {
                        throw new RuntimeException(
                                "Unable to retain activity "
                                + r.intent.getComponent().toShortString()
                                + ": " + e.toString(), e);
                    }
                }
                try {
                    r.lastNonConfigurationChildInstances
                            = r.activity.onRetainNonConfigurationChildInstances();
                } catch (Exception e) {
                    if (!mInstrumentation.onException(r.activity, e)) {
                        throw new RuntimeException(
                                "Unable to retain child activities "
                                + safeToComponentShortString(r.intent)
                                + ": " + e.toString(), e);
                    }
                }

            }
            try {
                r.activity.mCalled = false;
                r.activity.onDestroy();
                if (!r.activity.mCalled) {
                    throw new SuperNotCalledException(
                        "Activity " + safeToComponentShortString(r.intent) +
                        " did not call through to super.onDestroy()");
                }
                if (r.window != null) {
                    r.window.closeAllPanels();
                }
            } catch (SuperNotCalledException e) {
                throw e;
            } catch (Exception e) {
                if (!mInstrumentation.onException(r.activity, e)) {
                    throw new RuntimeException(
                            "Unable to destroy activity " + safeToComponentShortString(r.intent)
                            + ": " + e.toString(), e);
                }
            }
        }
        mActivities.remove(token);

        return r;
    }

    private static String safeToComponentShortString(Intent intent) {
        ComponentName component = intent.getComponent();
        return component == null ? "[Unknown]" : component.toShortString();
    }

    private final void handleDestroyActivity(IBinder token, boolean finishing,
            int configChanges, boolean getNonConfigInstance) {
        ActivityRecord r = performDestroyActivity(token, finishing,
                configChanges, getNonConfigInstance);
        if (r != null) {
            WindowManager wm = r.activity.getWindowManager();
            View v = r.activity.mDecor;
            if (v != null) {
                if (r.activity.mVisibleFromServer) {
                    mNumVisibleActivities--;
                }
                IBinder wtoken = v.getWindowToken();
                if (r.activity.mWindowAdded) {
                    wm.removeViewImmediate(v);
                }
                if (wtoken != null) {
                    WindowManagerImpl.getDefault().closeAll(wtoken,
                            r.activity.getClass().getName(), "Activity");
                }
                r.activity.mDecor = null;
            }
            WindowManagerImpl.getDefault().closeAll(token,
                    r.activity.getClass().getName(), "Activity");

            // Mocked out contexts won't be participating in the normal
            // process lifecycle, but if we're running with a proper
            // ApplicationContext we need to have it tear down things
            // cleanly.
            Context c = r.activity.getBaseContext();
            if (c instanceof ApplicationContext) {
                ((ApplicationContext) c).scheduleFinalCleanup(
                        r.activity.getClass().getName(), "Activity");
            }
        }
        if (finishing) {
            try {
                ActivityManagerNative.getDefault().activityDestroyed(token);
            } catch (RemoteException ex) {
                // If the system process has died, it's game over for everyone.
            }
        }
    }

    private final void handleRelaunchActivity(ActivityRecord tmp, int configChanges) {
        // If we are getting ready to gc after going to the background, well
        // we are back active so skip it.
        unscheduleGcIdler();

        Configuration changedConfig = null;

        if (DEBUG_CONFIGURATION) Log.v(TAG, "Relaunching activity "
                + tmp.token + " with configChanges=0x"
                + Integer.toHexString(configChanges));
        
        // First: make sure we have the most recent configuration and most
        // recent version of the activity, or skip it if some previous call
        // had taken a more recent version.
        synchronized (mRelaunchingActivities) {
            int N = mRelaunchingActivities.size();
            IBinder token = tmp.token;
            tmp = null;
            for (int i=0; i<N; i++) {
                ActivityRecord r = mRelaunchingActivities.get(i);
                if (r.token == token) {
                    tmp = r;
                    mRelaunchingActivities.remove(i);
                    i--;
                    N--;
                }
            }

            if (tmp == null) {
                if (DEBUG_CONFIGURATION) Log.v(TAG, "Abort, activity not relaunching!");
                return;
            }

            if (mPendingConfiguration != null) {
                changedConfig = mPendingConfiguration;
                mPendingConfiguration = null;
            }
        }

        if (DEBUG_CONFIGURATION) Log.v(TAG, "Relaunching activity "
                + tmp.token + ": changedConfig=" + changedConfig);
        
        // If there was a pending configuration change, execute it first.
        if (changedConfig != null) {
            handleConfigurationChanged(changedConfig);
        }

        ActivityRecord r = mActivities.get(tmp.token);
        if (DEBUG_CONFIGURATION) Log.v(TAG, "Handling relaunch of " + r);
        if (r == null) {
            return;
        }

        r.activity.mConfigChangeFlags |= configChanges;
        Intent currentIntent = r.activity.mIntent;

        Bundle savedState = null;
        if (!r.paused) {
            savedState = performPauseActivity(r.token, false, true);
        }

        handleDestroyActivity(r.token, false, configChanges, true);

        r.activity = null;
        r.window = null;
        r.hideForNow = false;
        r.nextIdle = null;
        // Merge any pending results and pending intents; don't just replace them
        if (tmp.pendingResults != null) {
            if (r.pendingResults == null) {
                r.pendingResults = tmp.pendingResults;
            } else {
                r.pendingResults.addAll(tmp.pendingResults);
            }
        }
        if (tmp.pendingIntents != null) {
            if (r.pendingIntents == null) {
                r.pendingIntents = tmp.pendingIntents;
            } else {
                r.pendingIntents.addAll(tmp.pendingIntents);
            }
        }
        r.startsNotResumed = tmp.startsNotResumed;
        if (savedState != null) {
            r.state = savedState;
        }

        handleLaunchActivity(r, currentIntent);
    }

    private final void handleRequestThumbnail(IBinder token) {
        ActivityRecord r = mActivities.get(token);
        Bitmap thumbnail = createThumbnailBitmap(r);
        CharSequence description = null;
        try {
            description = r.activity.onCreateDescription();
        } catch (Exception e) {
            if (!mInstrumentation.onException(r.activity, e)) {
                throw new RuntimeException(
                        "Unable to create description of activity "
                        + r.intent.getComponent().toShortString()
                        + ": " + e.toString(), e);
            }
        }
        //System.out.println("Reporting top thumbnail " + thumbnail);
        try {
            ActivityManagerNative.getDefault().reportThumbnail(
                token, thumbnail, description);
        } catch (RemoteException ex) {
        }
    }

    ArrayList<ComponentCallbacks> collectComponentCallbacksLocked(
            boolean allActivities, Configuration newConfig) {
        ArrayList<ComponentCallbacks> callbacks
                = new ArrayList<ComponentCallbacks>();

        if (mActivities.size() > 0) {
            Iterator<ActivityRecord> it = mActivities.values().iterator();
            while (it.hasNext()) {
                ActivityRecord ar = it.next();
                Activity a = ar.activity;
                if (a != null) {
                    if (!ar.activity.mFinished && (allActivities ||
                            (a != null && !ar.paused))) {
                        // If the activity is currently resumed, its configuration
                        // needs to change right now.
                        callbacks.add(a);
                    } else if (newConfig != null) {
                        // Otherwise, we will tell it about the change
                        // the next time it is resumed or shown.  Note that
                        // the activity manager may, before then, decide the
                        // activity needs to be destroyed to handle its new
                        // configuration.
                        if (DEBUG_CONFIGURATION) Log.v(TAG, "Setting activity "
                                + ar.activityInfo.name + " newConfig=" + newConfig);
                        ar.newConfig = newConfig;
                    }
                }
            }
        }
        if (mServices.size() > 0) {
            Iterator<Service> it = mServices.values().iterator();
            while (it.hasNext()) {
                callbacks.add(it.next());
            }
        }
        synchronized (mProviderMap) {
            if (mLocalProviders.size() > 0) {
                Iterator<ProviderRecord> it = mLocalProviders.values().iterator();
                while (it.hasNext()) {
                    callbacks.add(it.next().mLocalProvider);
                }
            }
        }
        final int N = mAllApplications.size();
        for (int i=0; i<N; i++) {
            callbacks.add(mAllApplications.get(i));
        }

        return callbacks;
    }

    private final void performConfigurationChanged(
            ComponentCallbacks cb, Configuration config) {
        // Only for Activity objects, check that they actually call up to their
        // superclass implementation.  ComponentCallbacks is an interface, so
        // we check the runtime type and act accordingly.
        Activity activity = (cb instanceof Activity) ? (Activity) cb : null;
        if (activity != null) {
            activity.mCalled = false;
        }

        boolean shouldChangeConfig = false;
        if ((activity == null) || (activity.mCurrentConfig == null)) {
            shouldChangeConfig = true;
        } else {

            // If the new config is the same as the config this Activity
            // is already running with then don't bother calling
            // onConfigurationChanged
            int diff = activity.mCurrentConfig.diff(config);
            if (diff != 0) {

                // If this activity doesn't handle any of the config changes
                // then don't bother calling onConfigurationChanged as we're
                // going to destroy it.
                if ((~activity.mActivityInfo.configChanges & diff) == 0) {
                    shouldChangeConfig = true;
                }
            }
        }

<<<<<<< HEAD
        if (DEBUG_CONFIGURATION) Log.v(TAG, "Config callback " + cb
                + ": shouldChangeConfig=" + shouldChangeConfig);
=======
>>>>>>> 9effa6db
        if (shouldChangeConfig) {
            cb.onConfigurationChanged(config);

            if (activity != null) {
                if (!activity.mCalled) {
                    throw new SuperNotCalledException(
                            "Activity " + activity.getLocalClassName() +
                        " did not call through to super.onConfigurationChanged()");
                }
                activity.mConfigChangeFlags = 0;
                activity.mCurrentConfig = new Configuration(config);
            }
        }
    }

    private String getPackageResDir(String packageName) {
        android.content.pm.PackageInfo pi;
        try {
            pi = getPackageManager().getPackageInfo(packageName, 0);
            if (pi == null || pi.applicationInfo == null)
                return null;
            return pi.applicationInfo.publicSourceDir;
        } catch (RemoteException e) {
            Log.e("ActivityThread", "Exception in getPackageResDir", e);
        }
        return null;
    }

    final void handleConfigurationChanged(Configuration config) {

        synchronized (mRelaunchingActivities) {
            if (mPendingConfiguration != null) {
                config = mPendingConfiguration;
                mPendingConfiguration = null;
            }
        }

        ArrayList<ComponentCallbacks> callbacks
                = new ArrayList<ComponentCallbacks>();

        if (DEBUG_CONFIGURATION) Log.v(TAG, "Handle configuration changed: "
                + config);
        
        int diff;
        
        synchronized(mPackages) {
            if (mConfiguration == null) {
                mConfiguration = new Configuration();
            }
            diff = mConfiguration.updateFrom(config);
            DisplayMetrics dm = getDisplayMetricsLocked(true);

            // set it for java, this also affects newly created Resources
            if (config.locale != null) {
                Locale.setDefault(config.locale);
            }

            Resources.updateSystemConfiguration(config, dm);

            ApplicationContext.ApplicationPackageManager.configurationChanged();
            //Log.i(TAG, "Configuration changed in " + currentPackageName());
            {
                Iterator<WeakReference<Resources>> it =
                    mActiveResources.values().iterator();
                //Iterator<Map.Entry<String, WeakReference<Resources>>> it =
                //    mActiveResources.entrySet().iterator();
                while (it.hasNext()) {
                    WeakReference<Resources> v = it.next();
                    Resources r = v.get();
                    if (r != null) {
                        boolean themeChanged = (diff & ActivityInfo.CONFIG_THEME_RESOURCE) != 0;
                        if (themeChanged) {
                            AssetManager am = r.getAssets();
                            /*
                             * Dynamically modify the AssetManager object to
                             * replace the old asset path with the new one. This
                             * is made possibly by native layer changes made by
                             * T-Mobile.
                             */
                            if (am.hasThemeSupport()) {
                                String oldThemePackage = am.getThemePackageName();
                                if (!TextUtils.isEmpty(oldThemePackage)) {
                                    am.setThemePackageName(null);
                                    am.removeAssetPath(oldThemePackage,
                                            getPackageResDir(oldThemePackage));
                                }
                                String newThemePackage = config.customTheme.getThemePackageName();
                                String resDir = getPackageResDir(newThemePackage);
                                if (resDir != null) {
                                    am.setThemePackageName(newThemePackage);
                                    am.updateResourcesWithAssetPath(resDir);
                                }
                            }
                        }
                        r.updateConfiguration(config, dm);
                        if (themeChanged) {
                            r.updateStringCache();
                        }
                        //Log.i(TAG, "Updated app resources " + v.getKey()
                        //        + " " + r + ": " + r.getConfiguration());
                    } else {
                        //Log.i(TAG, "Removing old resources " + v.getKey());
                        it.remove();
                    }
                }
            }

            callbacks = collectComponentCallbacksLocked(false, config);
        }

        final int N = callbacks.size();
        for (int i=0; i<N; i++) {
            ComponentCallbacks cb = callbacks.get(i);

            // We removed the old resources object from the mActiveResources
            // cache, now we need to trigger an update for each application.
            if ((diff & ActivityInfo.CONFIG_THEME_RESOURCE) != 0) {
                if (cb instanceof Activity || cb instanceof Application) {
                    Context context = ((ContextWrapper)cb).getBaseContext();
                    if (context instanceof ApplicationContext) {
                        ((ApplicationContext)context).refreshResourcesIfNecessary();
                    }
                }
            }

            performConfigurationChanged(cb, config);
        }
    }

    final void handleActivityConfigurationChanged(IBinder token) {
        ActivityRecord r = mActivities.get(token);
        if (r == null || r.activity == null) {
            return;
        }

        if (DEBUG_CONFIGURATION) Log.v(TAG, "Handle activity config changed: "
                + r.activityInfo.name);
        
        performConfigurationChanged(r.activity, mConfiguration);
    }

    final void handleProfilerControl(boolean start, ProfilerControlData pcd) {
        if (start) {
            try {
                Debug.startMethodTracing(pcd.path, pcd.fd.getFileDescriptor(),
                        8 * 1024 * 1024, 0);
            } catch (RuntimeException e) {
                Log.w(TAG, "Profiling failed on path " + pcd.path
                        + " -- can the process access this path?");
            } finally {
                try {
                    pcd.fd.close();
                } catch (IOException e) {
                    Log.w(TAG, "Failure closing profile fd", e);
                }
            }
        } else {
            Debug.stopMethodTracing();
        }
    }

    final void handleLowMemory() {
        ArrayList<ComponentCallbacks> callbacks
                = new ArrayList<ComponentCallbacks>();

        synchronized(mPackages) {
            callbacks = collectComponentCallbacksLocked(true, null);
        }

        final int N = callbacks.size();
        for (int i=0; i<N; i++) {
            callbacks.get(i).onLowMemory();
        }

        // Ask SQLite to free up as much memory as it can, mostly from its page caches.
        if (Process.myUid() != Process.SYSTEM_UID) {
            int sqliteReleased = SQLiteDatabase.releaseMemory();
            EventLog.writeEvent(SQLITE_MEM_RELEASED_EVENT_LOG_TAG, sqliteReleased);
        }

        // Ask graphics to free up as much as possible (font/image caches)
        Canvas.freeCaches();

        BinderInternal.forceGc("mem");
    }

    private final void handleBindApplication(AppBindData data) {
        mBoundApplication = data;
        mConfiguration = new Configuration(data.config);

        // We now rely on this being set by zygote.
        //Process.setGid(data.appInfo.gid);
        //Process.setUid(data.appInfo.uid);

        // send up app name; do this *before* waiting for debugger
        Process.setArgV0(data.processName);
        android.ddm.DdmHandleAppName.setAppName(data.processName);

        /*
         * Before spawning a new process, reset the time zone to be the system time zone.
         * This needs to be done because the system time zone could have changed after the
         * the spawning of this process. Without doing this this process would have the incorrect
         * system time zone.
         */
        TimeZone.setDefault(null);

        /*
         * Initialize the default locale in this process for the reasons we set the time zone.
         */
        Locale.setDefault(data.config.locale);

        /*
         * Update the system configuration since its preloaded and might not
         * reflect configuration changes. The configuration object passed
         * in AppBindData can be safely assumed to be up to date
         */
        Resources.getSystem().updateConfiguration(mConfiguration, null);

        data.info = getPackageInfoNoCheck(data.appInfo);

        /**
         * Switch this process to density compatibility mode if needed.
         */
        if ((data.appInfo.flags&ApplicationInfo.FLAG_SUPPORTS_SCREEN_DENSITIES)
                == 0) {
            Bitmap.setDefaultDensity(DisplayMetrics.DENSITY_DEFAULT);
        }

        if (data.debugMode != IApplicationThread.DEBUG_OFF) {
            // XXX should have option to change the port.
            Debug.changeDebugPort(8100);
            if (data.debugMode == IApplicationThread.DEBUG_WAIT) {
                Log.w(TAG, "Application " + data.info.getPackageName()
                      + " is waiting for the debugger on port 8100...");

                IActivityManager mgr = ActivityManagerNative.getDefault();
                try {
                    mgr.showWaitingForDebugger(mAppThread, true);
                } catch (RemoteException ex) {
                }

                Debug.waitForDebugger();

                try {
                    mgr.showWaitingForDebugger(mAppThread, false);
                } catch (RemoteException ex) {
                }

            } else {
                Log.w(TAG, "Application " + data.info.getPackageName()
                      + " can be debugged on port 8100...");
            }
        }

        if (data.instrumentationName != null) {
            ApplicationContext appContext = new ApplicationContext();
            appContext.init(data.info, null, this);
            InstrumentationInfo ii = null;
            try {
                ii = appContext.getPackageManager().
                    getInstrumentationInfo(data.instrumentationName, 0);
            } catch (PackageManager.NameNotFoundException e) {
            }
            if (ii == null) {
                throw new RuntimeException(
                    "Unable to find instrumentation info for: "
                    + data.instrumentationName);
            }

            mInstrumentationAppDir = ii.sourceDir;
            mInstrumentationAppPackage = ii.packageName;
            mInstrumentedAppDir = data.info.getAppDir();

            ApplicationInfo instrApp = new ApplicationInfo();
            instrApp.packageName = ii.packageName;
            instrApp.sourceDir = ii.sourceDir;
            instrApp.publicSourceDir = ii.publicSourceDir;
            instrApp.dataDir = ii.dataDir;
            PackageInfo pi = getPackageInfo(instrApp,
                    appContext.getClassLoader(), false, true);
            ApplicationContext instrContext = new ApplicationContext();
            instrContext.init(pi, null, this);

            try {
                java.lang.ClassLoader cl = instrContext.getClassLoader();
                mInstrumentation = (Instrumentation)
                    cl.loadClass(data.instrumentationName.getClassName()).newInstance();
            } catch (Exception e) {
                throw new RuntimeException(
                    "Unable to instantiate instrumentation "
                    + data.instrumentationName + ": " + e.toString(), e);
            }

            mInstrumentation.init(this, instrContext, appContext,
                    new ComponentName(ii.packageName, ii.name), data.instrumentationWatcher);

            if (data.profileFile != null && !ii.handleProfiling) {
                data.handlingProfiling = true;
                File file = new File(data.profileFile);
                file.getParentFile().mkdirs();
                Debug.startMethodTracing(file.toString(), 8 * 1024 * 1024);
            }

            try {
                mInstrumentation.onCreate(data.instrumentationArgs);
            }
            catch (Exception e) {
                throw new RuntimeException(
                    "Exception thrown in onCreate() of "
                    + data.instrumentationName + ": " + e.toString(), e);
            }

        } else {
            mInstrumentation = new Instrumentation();
        }

        // If the app is being launched for full backup or restore, bring it up in
        // a restricted environment with the base application class.
        Application app = data.info.makeApplication(data.restrictedBackupMode, null);
        mInitialApplication = app;

        List<ProviderInfo> providers = data.providers;
        if (providers != null) {
            installContentProviders(app, providers);
        }

        try {
            mInstrumentation.callApplicationOnCreate(app);
        } catch (Exception e) {
            if (!mInstrumentation.onException(app, e)) {
                throw new RuntimeException(
                    "Unable to create application " + app.getClass().getName()
                    + ": " + e.toString(), e);
            }
        }
    }

    /*package*/ final void finishInstrumentation(int resultCode, Bundle results) {
        IActivityManager am = ActivityManagerNative.getDefault();
        if (mBoundApplication.profileFile != null && mBoundApplication.handlingProfiling) {
            Debug.stopMethodTracing();
        }
        //Log.i(TAG, "am: " + ActivityManagerNative.getDefault()
        //      + ", app thr: " + mAppThread);
        try {
            am.finishInstrumentation(mAppThread, resultCode, results);
        } catch (RemoteException ex) {
        }
    }

    private final void installContentProviders(
            Context context, List<ProviderInfo> providers) {
        final ArrayList<IActivityManager.ContentProviderHolder> results =
            new ArrayList<IActivityManager.ContentProviderHolder>();

        Iterator<ProviderInfo> i = providers.iterator();
        while (i.hasNext()) {
            ProviderInfo cpi = i.next();
            StringBuilder buf = new StringBuilder(128);
            buf.append("Publishing provider ");
            buf.append(cpi.authority);
            buf.append(": ");
            buf.append(cpi.name);
            Log.i(TAG, buf.toString());
            IContentProvider cp = installProvider(context, null, cpi, false);
            if (cp != null) {
                IActivityManager.ContentProviderHolder cph =
                    new IActivityManager.ContentProviderHolder(cpi);
                cph.provider = cp;
                results.add(cph);
                // Don't ever unload this provider from the process.
                synchronized(mProviderMap) {
                    mProviderRefCountMap.put(cp.asBinder(), new ProviderRefCount(10000));
                }
            }
        }

        try {
            ActivityManagerNative.getDefault().publishContentProviders(
                getApplicationThread(), results);
        } catch (RemoteException ex) {
        }
    }

    private final IContentProvider getProvider(Context context, String name) {
        synchronized(mProviderMap) {
            final ProviderRecord pr = mProviderMap.get(name);
            if (pr != null) {
                return pr.mProvider;
            }
        }

        IActivityManager.ContentProviderHolder holder = null;
        try {
            holder = ActivityManagerNative.getDefault().getContentProvider(
                getApplicationThread(), name);
        } catch (RemoteException ex) {
        }
        if (holder == null) {
            Log.e(TAG, "Failed to find provider info for " + name);
            return null;
        }
        if (holder.permissionFailure != null) {
            throw new SecurityException("Permission " + holder.permissionFailure
                    + " required for provider " + name);
        }

        IContentProvider prov = installProvider(context, holder.provider,
                holder.info, true);
        //Log.i(TAG, "noReleaseNeeded=" + holder.noReleaseNeeded);
        if (holder.noReleaseNeeded || holder.provider == null) {
            // We are not going to release the provider if it is an external
            // provider that doesn't care about being released, or if it is
            // a local provider running in this process.
            //Log.i(TAG, "*** NO RELEASE NEEDED");
            synchronized(mProviderMap) {
                mProviderRefCountMap.put(prov.asBinder(), new ProviderRefCount(10000));
            }
        }
        return prov;
    }

    public final IContentProvider acquireProvider(Context c, String name) {
        IContentProvider provider = getProvider(c, name);
        if(provider == null)
            return null;
        IBinder jBinder = provider.asBinder();
        synchronized(mProviderMap) {
            ProviderRefCount prc = mProviderRefCountMap.get(jBinder);
            if(prc == null) {
                mProviderRefCountMap.put(jBinder, new ProviderRefCount(1));
            } else {
                prc.count++;
            } //end else
        } //end synchronized
        return provider;
    }

    public final boolean releaseProvider(IContentProvider provider) {
        if(provider == null) {
            return false;
        }
        IBinder jBinder = provider.asBinder();
        synchronized(mProviderMap) {
            ProviderRefCount prc = mProviderRefCountMap.get(jBinder);
            if(prc == null) {
                if(localLOGV) Log.v(TAG, "releaseProvider::Weird shouldnt be here");
                return false;
            } else {
                prc.count--;
                if(prc.count == 0) {
                    // Schedule the actual remove asynchronously, since we
                    // don't know the context this will be called in.
                    // TODO: it would be nice to post a delayed message, so
                    // if we come back and need the same provider quickly
                    // we will still have it available.
                    Message msg = mH.obtainMessage(H.REMOVE_PROVIDER, provider);
                    mH.sendMessage(msg);
                } //end if
            } //end else
        } //end synchronized
        return true;
    }

    final void completeRemoveProvider(IContentProvider provider) {
        IBinder jBinder = provider.asBinder();
        String name = null;
        synchronized(mProviderMap) {
            ProviderRefCount prc = mProviderRefCountMap.get(jBinder);
            if(prc != null && prc.count == 0) {
                mProviderRefCountMap.remove(jBinder);
                //invoke removeProvider to dereference provider
                name = removeProviderLocked(provider);
            }
        }
        
        if (name != null) {
            try {
                if(localLOGV) Log.v(TAG, "removeProvider::Invoking " +
                        "ActivityManagerNative.removeContentProvider(" + name);
                ActivityManagerNative.getDefault().removeContentProvider(
                        getApplicationThread(), name);
            } catch (RemoteException e) {
                //do nothing content provider object is dead any way
            } //end catch
        }
    }
    
    public final String removeProviderLocked(IContentProvider provider) {
        if (provider == null) {
            return null;
        }
        IBinder providerBinder = provider.asBinder();

        String name = null;
        
        // remove the provider from mProviderMap
        Iterator<ProviderRecord> iter = mProviderMap.values().iterator();
        while (iter.hasNext()) {
            ProviderRecord pr = iter.next();
            IBinder myBinder = pr.mProvider.asBinder();
            if (myBinder == providerBinder) {
                //find if its published by this process itself
                if(pr.mLocalProvider != null) {
                    if(localLOGV) Log.i(TAG, "removeProvider::found local provider returning");
                    return name;
                }
                if(localLOGV) Log.v(TAG, "removeProvider::Not local provider Unlinking " +
                        "death recipient");
                //content provider is in another process
                myBinder.unlinkToDeath(pr, 0);
                iter.remove();
                //invoke remove only once for the very first name seen
                if(name == null) {
                    name = pr.mName;
                }
            } //end if myBinder
        }  //end while iter
        
        return name;
    }

    final void removeDeadProvider(String name, IContentProvider provider) {
        synchronized(mProviderMap) {
            ProviderRecord pr = mProviderMap.get(name);
            if (pr.mProvider.asBinder() == provider.asBinder()) {
                Log.i(TAG, "Removing dead content provider: " + name);
                ProviderRecord removed = mProviderMap.remove(name);
                if (removed != null) {
                    removed.mProvider.asBinder().unlinkToDeath(removed, 0);
                }
            }
        }
    }

    final void removeDeadProviderLocked(String name, IContentProvider provider) {
        ProviderRecord pr = mProviderMap.get(name);
        if (pr.mProvider.asBinder() == provider.asBinder()) {
            Log.i(TAG, "Removing dead content provider: " + name);
            ProviderRecord removed = mProviderMap.remove(name);
            if (removed != null) {
                removed.mProvider.asBinder().unlinkToDeath(removed, 0);
            }
        }
    }

    private final IContentProvider installProvider(Context context,
            IContentProvider provider, ProviderInfo info, boolean noisy) {
        ContentProvider localProvider = null;
        if (provider == null) {
            if (noisy) {
                Log.d(TAG, "Loading provider " + info.authority + ": "
                        + info.name);
            }
            Context c = null;
            ApplicationInfo ai = info.applicationInfo;
            if (context.getPackageName().equals(ai.packageName)) {
                c = context;
            } else if (mInitialApplication != null &&
                    mInitialApplication.getPackageName().equals(ai.packageName)) {
                c = mInitialApplication;
            } else {
                try {
                    c = context.createPackageContext(ai.packageName,
                            Context.CONTEXT_INCLUDE_CODE);
                } catch (PackageManager.NameNotFoundException e) {
                }
            }
            if (c == null) {
                Log.w(TAG, "Unable to get context for package " +
                      ai.packageName +
                      " while loading content provider " +
                      info.name);
                return null;
            }
            try {
                final java.lang.ClassLoader cl = c.getClassLoader();
                localProvider = (ContentProvider)cl.
                    loadClass(info.name).newInstance();
                provider = localProvider.getIContentProvider();
                if (provider == null) {
                    Log.e(TAG, "Failed to instantiate class " +
                          info.name + " from sourceDir " +
                          info.applicationInfo.sourceDir);
                    return null;
                }
                if (Config.LOGV) Log.v(
                    TAG, "Instantiating local provider " + info.name);
                // XXX Need to create the correct context for this provider.
                localProvider.attachInfo(c, info);
            } catch (java.lang.Exception e) {
                if (!mInstrumentation.onException(null, e)) {
                    throw new RuntimeException(
                            "Unable to get provider " + info.name
                            + ": " + e.toString(), e);
                }
                return null;
            }
        } else if (localLOGV) {
            Log.v(TAG, "Installing external provider " + info.authority + ": "
                    + info.name);
        }

        synchronized (mProviderMap) {
            // Cache the pointer for the remote provider.
            String names[] = PATTERN_SEMICOLON.split(info.authority);
            for (int i=0; i<names.length; i++) {
                ProviderRecord pr = new ProviderRecord(names[i], provider,
                        localProvider);
                try {
                    provider.asBinder().linkToDeath(pr, 0);
                    mProviderMap.put(names[i], pr);
                } catch (RemoteException e) {
                    return null;
                }
            }
            if (localProvider != null) {
                mLocalProviders.put(provider.asBinder(),
                        new ProviderRecord(null, provider, localProvider));
            }
        }

        return provider;
    }

    private final void attach(boolean system) {
        sThreadLocal.set(this);
        mSystemThread = system;
        AndroidHttpClient.setThreadBlocked(true);
        if (!system) {
            android.ddm.DdmHandleAppName.setAppName("<pre-initialized>");
            RuntimeInit.setApplicationObject(mAppThread.asBinder());
            IActivityManager mgr = ActivityManagerNative.getDefault();
            try {
                mgr.attachApplication(mAppThread);
            } catch (RemoteException ex) {
            }
        } else {
            // Don't set application object here -- if the system crashes,
            // we can't display an alert, we just want to die die die.
            android.ddm.DdmHandleAppName.setAppName("system_process");
            try {
                mInstrumentation = new Instrumentation();
                ApplicationContext context = new ApplicationContext();
                context.init(getSystemContext().mPackageInfo, null, this);
                Application app = Instrumentation.newApplication(Application.class, context);
                mAllApplications.add(app);
                mInitialApplication = app;
                app.onCreate();
            } catch (Exception e) {
                throw new RuntimeException(
                        "Unable to instantiate Application():" + e.toString(), e);
            }
        }
    }

    private final void detach()
    {
        AndroidHttpClient.setThreadBlocked(false);
        sThreadLocal.set(null);
    }

    public static final ActivityThread systemMain() {
        ActivityThread thread = new ActivityThread();
        thread.attach(true);
        return thread;
    }

    public final void installSystemProviders(List providers) {
        if (providers != null) {
            installContentProviders(mInitialApplication,
                                    (List<ProviderInfo>)providers);
        }
    }

    public static final void main(String[] args) {
        SamplingProfilerIntegration.start();

        Process.setArgV0("<pre-initialized>");

        Looper.prepareMainLooper();

        ActivityThread thread = new ActivityThread();
        thread.attach(false);

        Looper.loop();

        if (Process.supportsProcesses()) {
            throw new RuntimeException("Main thread loop unexpectedly exited");
        }

        thread.detach();
        String name = (thread.mInitialApplication != null)
            ? thread.mInitialApplication.getPackageName()
            : "<unknown>";
        Log.i(TAG, "Main thread of " + name + " is now exiting");
    }
}<|MERGE_RESOLUTION|>--- conflicted
+++ resolved
@@ -16,19 +16,12 @@
 
 package android.app;
 
-import java.io.File;
-import java.io.FileDescriptor;
-import java.io.FileOutputStream;
-import java.io.PrintWriter;
-import java.lang.ref.WeakReference;
-import java.util.ArrayList;
-import java.util.HashMap;
-import java.util.Iterator;
-import java.util.List;
-import java.util.Locale;
-import java.util.Map;
-import java.util.TimeZone;
-import java.util.regex.Pattern;
+import com.android.internal.os.BinderInternal;
+import com.android.internal.os.RuntimeInit;
+import com.android.internal.os.SamplingProfilerIntegration;
+import com.android.internal.util.ArrayUtils;
+
+import dalvik.system.SamplingProfiler;
 
 import org.apache.harmony.xnet.provider.jsse.OpenSSLSocketImpl;
 
@@ -39,21 +32,27 @@
 import android.content.Context;
 import android.content.ContextWrapper;
 import android.content.IContentProvider;
+import android.content.IIntentReceiver;
 import android.content.Intent;
-import android.content.IIntentReceiver;
 import android.content.ServiceConnection;
-import android.content.pm.*;
+import android.content.pm.ActivityInfo;
+import android.content.pm.ApplicationInfo;
+import android.content.pm.IPackageManager;
+import android.content.pm.InstrumentationInfo;
+import android.content.pm.PackageManager;
+import android.content.pm.ProviderInfo;
+import android.content.pm.ServiceInfo;
 import android.content.res.AssetManager;
 import android.content.res.CompatibilityInfo;
 import android.content.res.Configuration;
+import android.content.res.CustomTheme;
 import android.content.res.Resources;
-import android.content.res.CustomTheme;
 import android.database.sqlite.SQLiteDatabase;
 import android.database.sqlite.SQLiteDebug;
 import android.graphics.Bitmap;
 import android.graphics.Canvas;
+import android.net.Uri;
 import android.net.http.AndroidHttpClient;
-import android.net.Uri;
 import android.os.Bundle;
 import android.os.Debug;
 import android.os.Handler;
@@ -66,21 +65,20 @@
 import android.os.RemoteException;
 import android.os.ServiceManager;
 import android.os.SystemClock;
+import android.text.TextUtils;
 import android.util.AndroidRuntimeException;
 import android.util.Config;
 import android.util.DisplayMetrics;
 import android.util.EventLog;
 import android.util.Log;
-import android.view.*;
-import android.text.TextUtils;
-
-import com.android.internal.os.BinderInternal;
-import com.android.internal.os.RuntimeInit;
-import com.android.internal.os.SamplingProfilerIntegration;
-import com.android.internal.util.ArrayUtils;
-
-<<<<<<< HEAD
-import org.apache.harmony.xnet.provider.jsse.OpenSSLSocketImpl;
+import android.view.Display;
+import android.view.InflateException;
+import android.view.View;
+import android.view.ViewDebug;
+import android.view.ViewManager;
+import android.view.Window;
+import android.view.WindowManager;
+import android.view.WindowManagerImpl;
 
 import java.io.File;
 import java.io.FileDescriptor;
@@ -97,10 +95,6 @@
 import java.util.TimeZone;
 import java.util.regex.Pattern;
 
-import dalvik.system.SamplingProfiler;
-
-=======
->>>>>>> 9effa6db
 final class IntentReceiverLeaked extends AndroidRuntimeException {
     public IntentReceiverLeaked(String msg) {
         super(msg);
@@ -181,22 +175,20 @@
         return metrics;
     }
 
-<<<<<<< HEAD
     /**
      * Creates the top level Resources for applications with the given compatibility info.
      *
      * @param resDir the resource directory.
      * @param compInfo the compability info. It will use the default compatibility info when it's
      * null.
+     * 
+     * @deprecated use {@link #getTopLevelResources(String, CompatibilityInfo, boolean)} instead.
      */
     Resources getTopLevelResources(String resDir, CompatibilityInfo compInfo) {
-=======
-    Resources getTopLevelResources(String appDir) {
-        return getTopLevelResources(appDir, false);
+        return getTopLevelResources(resDir, compInfo, false);
     }
     
-    Resources getTopLevelResources(String appDir, boolean isThemable) {
->>>>>>> 9effa6db
+    Resources getTopLevelResources(String resDir, CompatibilityInfo compInfo, boolean isThemable) {
         synchronized (mPackages) {
             // Resources is app scale dependent.
             ResourcesKey key = new ResourcesKey(resDir, compInfo.applicationScale);
@@ -220,9 +212,27 @@
             //}
 
             AssetManager assets = new AssetManager();
-<<<<<<< HEAD
+            assets.setThemeSupport(isThemable);
             if (assets.addAssetPath(resDir) == 0) {
                 return null;
+            }
+            Configuration config = getConfiguration();
+            if (isThemable && config != null) {
+                if (config.customTheme == null) {
+                    config.customTheme = CustomTheme.getDefault();
+                }
+
+                if (!TextUtils.isEmpty(config.customTheme.getThemePackageName())) {
+                    PackageInfo pi = getPackageInfo(config.customTheme.getThemePackageName(), 0);
+                    if (pi != null) {
+                        String themeResDir = pi.getResDir();
+                        if (assets.addAssetPath(themeResDir) != 0) {
+                            assets.setThemePackageName(config.customTheme.getThemePackageName());
+                        } else {
+                            Log.e(TAG, "Unable to add theme resdir=" + themeResDir);
+                        }
+                    }
+                }
             }
 
             //Log.i(TAG, "Resource: key=" + key + ", display metrics=" + metrics);
@@ -233,34 +243,6 @@
                         + r.getConfiguration() + " appScale="
                         + r.getCompatibilityInfo().applicationScale);
             }
-=======
-            assets.setThemeSupport(isThemable);
-            if (assets.addAssetPath(appDir) == 0) {
-                return null;
-            }
-            Configuration config = getConfiguration();
-            if (isThemable && config != null) {
-                if (config.customTheme == null) {
-                    config.customTheme = CustomTheme.getDefault();
-                }
-
-                if (!TextUtils.isEmpty(config.customTheme.getThemePackageName())) {
-                    PackageInfo pi = getPackageInfo(config.customTheme.getThemePackageName(), 0);
-                    if (pi != null) {
-                        String resDir = pi.getResDir();
-                        if (assets.addAssetPath(resDir) != 0) {
-                            assets.setThemePackageName(config.customTheme.getThemePackageName());
-                        } else {
-                            Log.e(TAG, "Unable to add theme resdir=" + resDir);
-                        }
-                    }
-                }
-            }
-
-            DisplayMetrics metrics = getDisplayMetricsLocked(false);
-            r = new Resources(assets, metrics, config);
-            //Log.i(TAG, "Created app resources " + r + ": " + r.getConfiguration());
->>>>>>> 9effa6db
             // XXX need to remove entries when weak references go away
             mActiveResources.put(key, new WeakReference<Resources>(r));
             return r;
@@ -269,9 +251,15 @@
 
     /**
      * Creates the top level resources for the given package.
+     * 
+     * @deprecated {@link #getTopLevelResources(String, PackageInfo, boolean)}
      */
     Resources getTopLevelResources(String resDir, PackageInfo pkgInfo) {
         return getTopLevelResources(resDir, pkgInfo.mCompatibilityInfo);
+    }
+
+    Resources getTopLevelResources(String resDir, PackageInfo pkgInfo, boolean themeable) {
+        return getTopLevelResources(resDir, pkgInfo.mCompatibilityInfo, themeable);
     }
 
     final Handler getHandler() {
@@ -522,31 +510,19 @@
             return mDataDirFile;
         }
 
-        /**
-         * @deprecated getResources has additional parameters introduced to
-         *             support theming which make less sense to extend to this
-         *             method.
-         */
         public AssetManager getAssets(ActivityThread mainThread) {
             return getResources(mainThread).getAssets();
         }
-<<<<<<< HEAD
-
-        public Resources getResources(ActivityThread mainThread) {
-            if (mResources == null) {
-                mResources = mainThread.getTopLevelResources(mResDir, this);
-=======
         
         public Resources getResources(ActivityThread mainThread, boolean themeable,
                 boolean force) {
             if (mResources == null || force == true) {
-                mResources = mainThread.getTopLevelResources(mResDir, themeable);
->>>>>>> 9effa6db
+                mResources = mainThread.getTopLevelResources(mResDir, this, themeable);
             }
             return mResources;            
         }
         
-        /** @deprecated */
+        /** @deprecated use {@link #getResources(ActivityThread, boolean, boolean)} instead. */
         public Resources getResources(ActivityThread mainThread) {
             return getResources(mainThread, false, false);
         }
@@ -3777,11 +3753,8 @@
             }
         }
 
-<<<<<<< HEAD
         if (DEBUG_CONFIGURATION) Log.v(TAG, "Config callback " + cb
                 + ": shouldChangeConfig=" + shouldChangeConfig);
-=======
->>>>>>> 9effa6db
         if (shouldChangeConfig) {
             cb.onConfigurationChanged(config);
 
