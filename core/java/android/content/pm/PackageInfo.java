--- conflicted
+++ resolved
@@ -284,9 +284,7 @@
         dest.writeTypedArray(signatures, parcelableFlags);
         dest.writeTypedArray(configPreferences, parcelableFlags);
         dest.writeTypedArray(reqFeatures, parcelableFlags);
-<<<<<<< HEAD
         dest.writeInt(installLocation);
-=======
 
         /* Theme-specific. */
         dest.writeInt((isThemeApk)? 1 : 0);
@@ -294,7 +292,6 @@
         dest.writeTypedArray(themeInfos, parcelableFlags);
         dest.writeTypedArray(soundInfos, parcelableFlags);
         dest.writeString(lockedZipFilePath);
->>>>>>> 6d0e558b
     }
 
     public static final Parcelable.Creator<PackageInfo> CREATOR
@@ -329,9 +326,7 @@
         signatures = source.createTypedArray(Signature.CREATOR);
         configPreferences = source.createTypedArray(ConfigurationInfo.CREATOR);
         reqFeatures = source.createTypedArray(FeatureInfo.CREATOR);
-<<<<<<< HEAD
         installLocation = source.readInt();
-=======
 
         /* Theme-specific. */
         isThemeApk = (source.readInt() != 0);
@@ -339,6 +334,5 @@
         themeInfos = source.createTypedArray(ThemeInfo.CREATOR);
         soundInfos = source.createTypedArray(SoundsInfo.CREATOR);
         lockedZipFilePath = source.readString();
->>>>>>> 6d0e558b
     }
 }