--- conflicted
+++ resolved
@@ -1403,16 +1403,9 @@
         public static final String LOCK_PATTERN_TACTILE_FEEDBACK_ENABLED =
             "lock_pattern_tactile_feedback_enabled";
 
-<<<<<<< HEAD
 	     /**
          * @deprecated Use {@link android.provider.Settings.Secure#LOCK_PATTERN_SIZE}
          * instead
-=======
-         /**
-         * @deprecated Use {@link android.provider.Settings.Secure#LOCK_PATTERN_SIZE}
-         * instead
-         * @hide
->>>>>>> 9ddec998
          */
         @Deprecated
         public static final String LOCK_PATTERN_SIZE =
@@ -4011,13 +4004,6 @@
         public static final String LOCK_SHOW_ERROR_PATH = "lock_pattern_show_error_path";
 
         /**
-         * Size of pattern lockscreen
-         * @hide
-         */
-        public static final String LOCK_PATTERN_SIZE = "lock_pattern_size";
-
-
-        /**
          * This preference allows the device to be locked given time after screen goes off,
          * subject to current DeviceAdmin policy limits.
          * @hide
