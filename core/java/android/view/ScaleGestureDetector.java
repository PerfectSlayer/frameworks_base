--- conflicted
+++ resolved
@@ -193,104 +193,9 @@
                 }
                 break;
 
-<<<<<<< HEAD
-            case MotionEvent.ACTION_POINTER_DOWN: {
-                // We have a new multi-finger gesture
-
-                // as orientation can change, query the metrics in touch down
-                DisplayMetrics metrics = mContext.getResources().getDisplayMetrics();
-                mRightSlopEdge = metrics.widthPixels - mEdgeSlop;
-                mBottomSlopEdge = metrics.heightPixels - mEdgeSlop;
-
-                if (mPrevEvent != null) mPrevEvent.recycle();
-                mPrevEvent = MotionEvent.obtain(event);
-                mTimeDelta = 0;
-
-                int index1 = event.getActionIndex();
-                int index0 = event.findPointerIndex(mActiveId0);
-                mActiveId1 = event.getPointerId(index1);
-                if (index0 < 0 || index0 == index1) {
-                    // Probably someone sending us a broken event stream.
-                    boolean valid = handleBrokenEventStream(event);
-                    if (!valid) {
-                        return false;
-                    }
-                }
-                mActive0MostRecent = false;
-
-                setContext(event);
-
-                // Check if we have a sloppy gesture. If so, delay
-                // the beginning of the gesture until we're sure that's
-                // what the user wanted. Sloppy gestures can happen if the
-                // edge of the user's hand is touching the screen, for example.
-                final float edgeSlop = mEdgeSlop;
-                final float rightSlop = mRightSlopEdge;
-                final float bottomSlop = mBottomSlopEdge;
-                float x0 = getRawX(event, index0);
-                float y0 = getRawY(event, index0);
-                float x1 = getRawX(event, index1);
-                float y1 = getRawY(event, index1);
-
-                boolean p0sloppy = x0 < edgeSlop || y0 < edgeSlop
-                        || x0 > rightSlop || y0 > bottomSlop;
-                boolean p1sloppy = x1 < edgeSlop || y1 < edgeSlop
-                        || x1 > rightSlop || y1 > bottomSlop;
-
-                if (p0sloppy && p1sloppy) {
-                    mFocusX = -1;
-                    mFocusY = -1;
-                    mSloppyGesture = true;
-                } else if (p0sloppy) {
-                    mFocusX = event.getX(index1);
-                    mFocusY = event.getY(index1);
-                    mSloppyGesture = true;
-                } else if (p1sloppy) {
-                    mFocusX = event.getX(index0);
-                    mFocusY = event.getY(index0);
-                    mSloppyGesture = true;
-                } else {
-                    mSloppyGesture = false;
-                    mGestureInProgress = mListener.onScaleBegin(this);
-                }
-            }
-            break;
-
-            case MotionEvent.ACTION_MOVE:
-                if (mSloppyGesture) {
-                    // Initiate sloppy gestures if we've moved outside of the slop area.
-                    final float edgeSlop = mEdgeSlop;
-                    final float rightSlop = mRightSlopEdge;
-                    final float bottomSlop = mBottomSlopEdge;
-                    int index0 = event.findPointerIndex(mActiveId0);
-                    int index1 = event.findPointerIndex(mActiveId1);
-
-                    float x0 = getRawX(event, index0);
-                    float y0 = getRawY(event, index0);
-                    float x1 = getRawX(event, index1);
-                    float y1 = getRawY(event, index1);
-
-                    boolean p0sloppy = x0 < edgeSlop || y0 < edgeSlop
-                            || x0 > rightSlop || y0 > bottomSlop;
-                    boolean p1sloppy = x1 < edgeSlop || y1 < edgeSlop
-                            || x1 > rightSlop || y1 > bottomSlop;
-
-                    if (p0sloppy) {
-                        // Do we have a different pointer that isn't sloppy?
-                        int index = findNewActiveIndex(event, mActiveId1, index0);
-                        if (index >= 0) {
-                            index0 = index;
-                            mActiveId0 = event.getPointerId(index);
-                            x0 = getRawX(event, index);
-                            y0 = getRawY(event, index);
-                            p0sloppy = false;
-                        }
-                    }
-=======
                 case MotionEvent.ACTION_UP:
                     reset();
                     break;
->>>>>>> 926a5c50
 
                 case MotionEvent.ACTION_POINTER_DOWN: {
                     // We have a new multi-finger gesture
@@ -332,19 +237,12 @@
                     int index0 = event.findPointerIndex(mActiveId0);
                     if (index0 < 0 || mActiveId0 == mActiveId1) {
                         // Probably someone sending us a broken event stream.
-<<<<<<< HEAD
-                        boolean valid = handleBrokenEventStream(event);
-                        if (!valid) {
-                            return false;
-                        }
-=======
                         Log.e(TAG, "Got " + MotionEvent.actionToString(action) +
                                 " with bad state while a gesture was in progress. " +
                                 "Did you forget to pass an event to " +
                                 "ScaleGestureDetector#onTouchEvent?");
                         index0 = findNewActiveIndex(event, mActiveId1, -1);
                         mActiveId0 = event.getPointerId(index0);
->>>>>>> 926a5c50
                     }
 
                     setContext(event);
@@ -444,32 +342,7 @@
         return handled;
     }
 
-<<<<<<< HEAD
-    private boolean handleBrokenEventStream(MotionEvent event) {
-        Log.e(TAG, "Got " + MotionEvent.actionToString(event.getActionMasked()) +
-                " with bad state while a gesture was in progress. " +
-                "Did you forget to pass an event to " +
-                "ScaleGestureDetector#onTouchEvent?");
-        int index0 = findNewActiveIndex(event,
-                mActiveId0 == mActiveId1 ? -1 : mActiveId1,
-                event.findPointerIndex(mActiveId0));
-        if (index0 >= 0) {
-            mActiveId0 = event.getPointerId(index0);
-            return true;
-        } else {
-            mInvalidGesture = true;
-            Log.e(TAG, "Invalid MotionEvent stream detected.", new Throwable());
-            if (mGestureInProgress) {
-                mListener.onScaleEnd(this);
-            }
-            return false;
-        }
-    }
-
-    private int findNewActiveIndex(MotionEvent ev, int otherActiveId, int oldIndex) {
-=======
     private int findNewActiveIndex(MotionEvent ev, int otherActiveId, int removedPointerIndex) {
->>>>>>> 926a5c50
         final int pointerCount = ev.getPointerCount();
 
         // It's ok if this isn't found and returns -1, it simply won't match.
