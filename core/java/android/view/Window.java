/*
 * Copyright (C) 2006 The Android Open Source Project
 *
 * Licensed under the Apache License, Version 2.0 (the "License");
 * you may not use this file except in compliance with the License.
 * You may obtain a copy of the License at
 *
 *      http://www.apache.org/licenses/LICENSE-2.0
 *
 * Unless required by applicable law or agreed to in writing, software
 * distributed under the License is distributed on an "AS IS" BASIS,
 * WITHOUT WARRANTIES OR CONDITIONS OF ANY KIND, either express or implied.
 * See the License for the specific language governing permissions and
 * limitations under the License.
 */

package android.view;

import android.annotation.NonNull;
import android.annotation.Nullable;
import android.app.ActivityOptions;
import android.content.Context;
import android.content.res.Configuration;
import android.content.res.TypedArray;
import android.graphics.PixelFormat;
import android.graphics.drawable.Drawable;
import android.net.Uri;
import android.os.Bundle;
import android.os.IBinder;
import android.os.SystemProperties;
import android.transition.Scene;
import android.transition.Transition;
import android.transition.TransitionManager;
import android.view.accessibility.AccessibilityEvent;

import java.util.Map;

/**
 * Abstract base class for a top-level window look and behavior policy.  An
 * instance of this class should be used as the top-level view added to the
 * window manager. It provides standard UI policies such as a background, title
 * area, default key processing, etc.
 *
 * <p>The only existing implementation of this abstract class is
 * android.policy.PhoneWindow, which you should instantiate when needing a
 * Window.  Eventually that class will be refactored and a factory method
 * added for creating Window instances without knowing about a particular
 * implementation.
 */
public abstract class Window {
    /** Flag for the "options panel" feature.  This is enabled by default. */
    public static final int FEATURE_OPTIONS_PANEL = 0;
    /** Flag for the "no title" feature, turning off the title at the top
     *  of the screen. */
    public static final int FEATURE_NO_TITLE = 1;
    /** Flag for the progress indicator feature */
    public static final int FEATURE_PROGRESS = 2;
    /** Flag for having an icon on the left side of the title bar */
    public static final int FEATURE_LEFT_ICON = 3;
    /** Flag for having an icon on the right side of the title bar */
    public static final int FEATURE_RIGHT_ICON = 4;
    /** Flag for indeterminate progress */
    public static final int FEATURE_INDETERMINATE_PROGRESS = 5;
    /** Flag for the context menu.  This is enabled by default. */
    public static final int FEATURE_CONTEXT_MENU = 6;
    /** Flag for custom title. You cannot combine this feature with other title features. */
    public static final int FEATURE_CUSTOM_TITLE = 7;
    /**
     * Flag for enabling the Action Bar.
     * This is enabled by default for some devices. The Action Bar
     * replaces the title bar and provides an alternate location
     * for an on-screen menu button on some devices.
     */
    public static final int FEATURE_ACTION_BAR = 8;
    /**
     * Flag for requesting an Action Bar that overlays window content.
     * Normally an Action Bar will sit in the space above window content, but if this
     * feature is requested along with {@link #FEATURE_ACTION_BAR} it will be layered over
     * the window content itself. This is useful if you would like your app to have more control
     * over how the Action Bar is displayed, such as letting application content scroll beneath
     * an Action Bar with a transparent background or otherwise displaying a transparent/translucent
     * Action Bar over application content.
     *
     * <p>This mode is especially useful with {@link View#SYSTEM_UI_FLAG_FULLSCREEN
     * View.SYSTEM_UI_FLAG_FULLSCREEN}, which allows you to seamlessly hide the
     * action bar in conjunction with other screen decorations.
     *
     * <p>As of {@link android.os.Build.VERSION_CODES#JELLY_BEAN}, when an
     * ActionBar is in this mode it will adjust the insets provided to
     * {@link View#fitSystemWindows(android.graphics.Rect) View.fitSystemWindows(Rect)}
     * to include the content covered by the action bar, so you can do layout within
     * that space.
     */
    public static final int FEATURE_ACTION_BAR_OVERLAY = 9;
    /**
     * Flag for specifying the behavior of action modes when an Action Bar is not present.
     * If overlay is enabled, the action mode UI will be allowed to cover existing window content.
     */
    public static final int FEATURE_ACTION_MODE_OVERLAY = 10;
    /**
     * Flag for requesting that window content changes should be represented
     * with scenes and transitions.
     *
     * TODO Add docs
     *
     * @see #setContentView
     */
    public static final int FEATURE_CONTENT_TRANSITIONS = 11;

    /**
     * Flag for requesting a decoration-free window that is dismissed by swiping from the left.
     */
    public static final int FEATURE_SWIPE_TO_DISMISS = 11;

    /**
     * Max value used as a feature ID
     * @hide
     */
<<<<<<< HEAD
    public static final int FEATURE_MAX = FEATURE_CONTENT_TRANSITIONS;
=======
    public static final int FEATURE_MAX = FEATURE_SWIPE_TO_DISMISS;
>>>>>>> 2faf28cf

    /** Flag for setting the progress bar's visibility to VISIBLE */
    public static final int PROGRESS_VISIBILITY_ON = -1;
    /** Flag for setting the progress bar's visibility to GONE */
    public static final int PROGRESS_VISIBILITY_OFF = -2;
    /** Flag for setting the progress bar's indeterminate mode on */
    public static final int PROGRESS_INDETERMINATE_ON = -3;
    /** Flag for setting the progress bar's indeterminate mode off */
    public static final int PROGRESS_INDETERMINATE_OFF = -4;
    /** Starting value for the (primary) progress */
    public static final int PROGRESS_START = 0;
    /** Ending value for the (primary) progress */
    public static final int PROGRESS_END = 10000;
    /** Lowest possible value for the secondary progress */
    public static final int PROGRESS_SECONDARY_START = 20000;
    /** Highest possible value for the secondary progress */
    public static final int PROGRESS_SECONDARY_END = 30000;
    
    /** The default features enabled */
    @SuppressWarnings({"PointlessBitwiseExpression"})
    protected static final int DEFAULT_FEATURES = (1 << FEATURE_OPTIONS_PANEL) |
            (1 << FEATURE_CONTEXT_MENU);

    /**
     * The ID that the main layout in the XML layout file should have.
     */
    public static final int ID_ANDROID_CONTENT = com.android.internal.R.id.content;

    private static final String PROPERTY_HARDWARE_UI = "persist.sys.ui.hw";

    private final Context mContext;
    
    private TypedArray mWindowStyle;
    private Callback mCallback;
    private WindowManager mWindowManager;
    private IBinder mAppToken;
    private String mAppName;
    private boolean mHardwareAccelerated;
    private Window mContainer;
    private Window mActiveChild;
    private boolean mIsActive = false;
    private boolean mHasChildren = false;
    private boolean mCloseOnTouchOutside = false;
    private boolean mSetCloseOnTouchOutside = false;
    private int mForcedWindowFlags = 0;

    private int mFeatures = DEFAULT_FEATURES;
    private int mLocalFeatures = DEFAULT_FEATURES;

    private boolean mHaveWindowFormat = false;
    private boolean mHaveDimAmount = false;
    private int mDefaultWindowFormat = PixelFormat.OPAQUE;

    private boolean mHasSoftInputMode = false;
    
    private boolean mDestroyed;

    // The current window attributes.
    private final WindowManager.LayoutParams mWindowAttributes =
        new WindowManager.LayoutParams();

    /**
     * API from a Window back to its caller.  This allows the client to
     * intercept key dispatching, panels and menus, etc.
     */
    public interface Callback {
        /**
         * Called to process key events.  At the very least your
         * implementation must call
         * {@link android.view.Window#superDispatchKeyEvent} to do the
         * standard key processing.
         *
         * @param event The key event.
         *
         * @return boolean Return true if this event was consumed.
         */
        public boolean dispatchKeyEvent(KeyEvent event);

        /**
         * Called to process a key shortcut event.
         * At the very least your implementation must call
         * {@link android.view.Window#superDispatchKeyShortcutEvent} to do the
         * standard key shortcut processing.
         *
         * @param event The key shortcut event.
         * @return True if this event was consumed.
         */
        public boolean dispatchKeyShortcutEvent(KeyEvent event);

        /**
         * Called to process touch screen events.  At the very least your
         * implementation must call
         * {@link android.view.Window#superDispatchTouchEvent} to do the
         * standard touch screen processing.
         *
         * @param event The touch screen event.
         *
         * @return boolean Return true if this event was consumed.
         */
        public boolean dispatchTouchEvent(MotionEvent event);
        
        /**
         * Called to process trackball events.  At the very least your
         * implementation must call
         * {@link android.view.Window#superDispatchTrackballEvent} to do the
         * standard trackball processing.
         *
         * @param event The trackball event.
         *
         * @return boolean Return true if this event was consumed.
         */
        public boolean dispatchTrackballEvent(MotionEvent event);

        /**
         * Called to process generic motion events.  At the very least your
         * implementation must call
         * {@link android.view.Window#superDispatchGenericMotionEvent} to do the
         * standard processing.
         *
         * @param event The generic motion event.
         *
         * @return boolean Return true if this event was consumed.
         */
        public boolean dispatchGenericMotionEvent(MotionEvent event);

        /**
         * Called to process population of {@link AccessibilityEvent}s.
         *
         * @param event The event.
         *
         * @return boolean Return true if event population was completed.
         */
        public boolean dispatchPopulateAccessibilityEvent(AccessibilityEvent event);

        /**
         * Instantiate the view to display in the panel for 'featureId'.
         * You can return null, in which case the default content (typically
         * a menu) will be created for you.
         *
         * @param featureId Which panel is being created.
         *
         * @return view The top-level view to place in the panel.
         *
         * @see #onPreparePanel
         */
        @Nullable
        public View onCreatePanelView(int featureId);

        /**
         * Initialize the contents of the menu for panel 'featureId'.  This is
         * called if onCreatePanelView() returns null, giving you a standard
         * menu in which you can place your items.  It is only called once for
         * the panel, the first time it is shown.
         *
         * <p>You can safely hold on to <var>menu</var> (and any items created
         * from it), making modifications to it as desired, until the next
         * time onCreatePanelMenu() is called for this feature.
         *
         * @param featureId The panel being created.
         * @param menu The menu inside the panel.
         *
         * @return boolean You must return true for the panel to be displayed;
         *         if you return false it will not be shown.
         */
        public boolean onCreatePanelMenu(int featureId, Menu menu);

        /**
         * Prepare a panel to be displayed.  This is called right before the
         * panel window is shown, every time it is shown.
         *
         * @param featureId The panel that is being displayed.
         * @param view The View that was returned by onCreatePanelView().
         * @param menu If onCreatePanelView() returned null, this is the Menu
         *             being displayed in the panel.
         *
         * @return boolean You must return true for the panel to be displayed;
         *         if you return false it will not be shown.
         *
         * @see #onCreatePanelView
         */
        public boolean onPreparePanel(int featureId, View view, Menu menu);

        /**
         * Called when a panel's menu is opened by the user. This may also be
         * called when the menu is changing from one type to another (for
         * example, from the icon menu to the expanded menu).
         * 
         * @param featureId The panel that the menu is in.
         * @param menu The menu that is opened.
         * @return Return true to allow the menu to open, or false to prevent
         *         the menu from opening.
         */
        public boolean onMenuOpened(int featureId, Menu menu);
        
        /**
         * Called when a panel's menu item has been selected by the user.
         *
         * @param featureId The panel that the menu is in.
         * @param item The menu item that was selected.
         *
         * @return boolean Return true to finish processing of selection, or
         *         false to perform the normal menu handling (calling its
         *         Runnable or sending a Message to its target Handler).
         */
        public boolean onMenuItemSelected(int featureId, MenuItem item);

        /**
         * This is called whenever the current window attributes change.
         *
         */
        public void onWindowAttributesChanged(WindowManager.LayoutParams attrs);

        /**
         * This hook is called whenever the content view of the screen changes
         * (due to a call to
         * {@link Window#setContentView(View, android.view.ViewGroup.LayoutParams)
         * Window.setContentView} or
         * {@link Window#addContentView(View, android.view.ViewGroup.LayoutParams)
         * Window.addContentView}).
         */
        public void onContentChanged();

        /**
         * This hook is called whenever the window focus changes.  See
         * {@link View#onWindowFocusChanged(boolean)
         * View.onWindowFocusChanged(boolean)} for more information.
         *
         * @param hasFocus Whether the window now has focus.
         */
        public void onWindowFocusChanged(boolean hasFocus);

        /**
         * Called when the window has been attached to the window manager.
         * See {@link View#onAttachedToWindow() View.onAttachedToWindow()}
         * for more information.
         */
        public void onAttachedToWindow();
        
        /**
         * Called when the window has been attached to the window manager.
         * See {@link View#onDetachedFromWindow() View.onDetachedFromWindow()}
         * for more information.
         */
        public void onDetachedFromWindow();
        
        /**
         * Called when a panel is being closed.  If another logical subsequent
         * panel is being opened (and this panel is being closed to make room for the subsequent
         * panel), this method will NOT be called.
         * 
         * @param featureId The panel that is being displayed.
         * @param menu If onCreatePanelView() returned null, this is the Menu
         *            being displayed in the panel.
         */
        public void onPanelClosed(int featureId, Menu menu);
        
        /**
         * Called when the user signals the desire to start a search.
         * 
         * @return true if search launched, false if activity refuses (blocks)
         * 
         * @see android.app.Activity#onSearchRequested() 
         */
        public boolean onSearchRequested();

        /**
         * Called when an action mode is being started for this window. Gives the
         * callback an opportunity to handle the action mode in its own unique and
         * beautiful way. If this method returns null the system can choose a way
         * to present the mode or choose not to start the mode at all.
         *
         * @param callback Callback to control the lifecycle of this action mode
         * @return The ActionMode that was started, or null if the system should present it
         */
        @Nullable
        public ActionMode onWindowStartingActionMode(ActionMode.Callback callback);

        /**
         * Called when an action mode has been started. The appropriate mode callback
         * method will have already been invoked.
         *
         * @param mode The new mode that has just been started.
         */
        public void onActionModeStarted(ActionMode mode);

        /**
         * Called when an action mode has been finished. The appropriate mode callback
         * method will have already been invoked.
         *
         * @param mode The mode that was just finished.
         */
        public void onActionModeFinished(ActionMode mode);

        /**
         * Called when a window is dismissed. This informs the callback that the
         * window is gone, and it should finish itself.
         */
        public void onWindowDismissed();
    }

    public Window(Context context) {
        mContext = context;
    }

    /**
     * Return the Context this window policy is running in, for retrieving
     * resources and other information.
     *
     * @return Context The Context that was supplied to the constructor.
     */
    public final Context getContext() {
        return mContext;
    }

    /**
     * Return the {@link android.R.styleable#Window} attributes from this
     * window's theme.
     */
    public final TypedArray getWindowStyle() {
        synchronized (this) {
            if (mWindowStyle == null) {
                mWindowStyle = mContext.obtainStyledAttributes(
                        com.android.internal.R.styleable.Window);
            }
            return mWindowStyle;
        }
    }
    
    /**
     * Set the container for this window.  If not set, the DecorWindow
     * operates as a top-level window; otherwise, it negotiates with the
     * container to display itself appropriately.
     *
     * @param container The desired containing Window.
     */
    public void setContainer(Window container) {
        mContainer = container;
        if (container != null) {
            // Embedded screens never have a title.
            mFeatures |= 1<<FEATURE_NO_TITLE;
            mLocalFeatures |= 1<<FEATURE_NO_TITLE;
            container.mHasChildren = true;
        }
    }

    /**
     * Return the container for this Window.
     *
     * @return Window The containing window, or null if this is a
     *         top-level window.
     */
    public final Window getContainer() {
        return mContainer;
    }

    public final boolean hasChildren() {
        return mHasChildren;
    }
    
    /** @hide */
    public final void destroy() {
        mDestroyed = true;
    }

    /** @hide */
    public final boolean isDestroyed() {
        return mDestroyed;
    }

    /**
     * Set the window manager for use by this Window to, for example,
     * display panels.  This is <em>not</em> used for displaying the
     * Window itself -- that must be done by the client.
     *
     * @param wm The window manager for adding new windows.
     */
    public void setWindowManager(WindowManager wm, IBinder appToken, String appName) {
        setWindowManager(wm, appToken, appName, false);
    }

    /**
     * Set the window manager for use by this Window to, for example,
     * display panels.  This is <em>not</em> used for displaying the
     * Window itself -- that must be done by the client.
     *
     * @param wm The window manager for adding new windows.
     */
    public void setWindowManager(WindowManager wm, IBinder appToken, String appName,
            boolean hardwareAccelerated) {
        mAppToken = appToken;
        mAppName = appName;
        mHardwareAccelerated = hardwareAccelerated
                || SystemProperties.getBoolean(PROPERTY_HARDWARE_UI, false);
        if (wm == null) {
            wm = (WindowManager)mContext.getSystemService(Context.WINDOW_SERVICE);
        }
        mWindowManager = ((WindowManagerImpl)wm).createLocalWindowManager(this);
    }

    void adjustLayoutParamsForSubWindow(WindowManager.LayoutParams wp) {
        CharSequence curTitle = wp.getTitle();
        if (wp.type >= WindowManager.LayoutParams.FIRST_SUB_WINDOW &&
            wp.type <= WindowManager.LayoutParams.LAST_SUB_WINDOW) {
            if (wp.token == null) {
                View decor = peekDecorView();
                if (decor != null) {
                    wp.token = decor.getWindowToken();
                }
            }
            if (curTitle == null || curTitle.length() == 0) {
                String title;
                if (wp.type == WindowManager.LayoutParams.TYPE_APPLICATION_MEDIA) {
                    title="Media";
                } else if (wp.type == WindowManager.LayoutParams.TYPE_APPLICATION_MEDIA_OVERLAY) {
                    title="MediaOvr";
                } else if (wp.type == WindowManager.LayoutParams.TYPE_APPLICATION_PANEL) {
                    title="Panel";
                } else if (wp.type == WindowManager.LayoutParams.TYPE_APPLICATION_SUB_PANEL) {
                    title="SubPanel";
                } else if (wp.type == WindowManager.LayoutParams.TYPE_APPLICATION_ATTACHED_DIALOG) {
                    title="AtchDlg";
                } else {
                    title=Integer.toString(wp.type);
                }
                if (mAppName != null) {
                    title += ":" + mAppName;
                }
                wp.setTitle(title);
            }
        } else {
            if (wp.token == null) {
                wp.token = mContainer == null ? mAppToken : mContainer.mAppToken;
            }
            if ((curTitle == null || curTitle.length() == 0)
                    && mAppName != null) {
                wp.setTitle(mAppName);
            }
        }
        if (wp.packageName == null) {
            wp.packageName = mContext.getPackageName();
        }
        if (mHardwareAccelerated) {
            wp.flags |= WindowManager.LayoutParams.FLAG_HARDWARE_ACCELERATED;
        }
    }

    /**
     * Return the window manager allowing this Window to display its own
     * windows.
     *
     * @return WindowManager The ViewManager.
     */
    public WindowManager getWindowManager() {
        return mWindowManager;
    }

    /**
     * Set the Callback interface for this window, used to intercept key
     * events and other dynamic operations in the window.
     *
     * @param callback The desired Callback interface.
     */
    public void setCallback(Callback callback) {
        mCallback = callback;
    }

    /**
     * Return the current Callback interface for this window.
     */
    public final Callback getCallback() {
        return mCallback;
    }

    /**
     * Take ownership of this window's surface.  The window's view hierarchy
     * will no longer draw into the surface, though it will otherwise continue
     * to operate (such as for receiving input events).  The given SurfaceHolder
     * callback will be used to tell you about state changes to the surface.
     */
    public abstract void takeSurface(SurfaceHolder.Callback2 callback);
    
    /**
     * Take ownership of this window's InputQueue.  The window will no
     * longer read and dispatch input events from the queue; it is your
     * responsibility to do so.
     */
    public abstract void takeInputQueue(InputQueue.Callback callback);
    
    /**
     * Return whether this window is being displayed with a floating style
     * (based on the {@link android.R.attr#windowIsFloating} attribute in
     * the style/theme).
     *
     * @return Returns true if the window is configured to be displayed floating
     * on top of whatever is behind it.
     */
    public abstract boolean isFloating();

    /**
     * Set the width and height layout parameters of the window.  The default
     * for both of these is MATCH_PARENT; you can change them to WRAP_CONTENT
     * or an absolute value to make a window that is not full-screen.
     *
     * @param width The desired layout width of the window.
     * @param height The desired layout height of the window.
     *
     * @see ViewGroup.LayoutParams#height
     * @see ViewGroup.LayoutParams#width
     */
    public void setLayout(int width, int height) {
        final WindowManager.LayoutParams attrs = getAttributes();
        attrs.width = width;
        attrs.height = height;
        if (mCallback != null) {
            mCallback.onWindowAttributesChanged(attrs);
        }
    }

    /**
     * Set the gravity of the window, as per the Gravity constants.  This
     * controls how the window manager is positioned in the overall window; it
     * is only useful when using WRAP_CONTENT for the layout width or height.
     *
     * @param gravity The desired gravity constant.
     *
     * @see Gravity
     * @see #setLayout
     */
    public void setGravity(int gravity)
    {
        final WindowManager.LayoutParams attrs = getAttributes();
        attrs.gravity = gravity;
        if (mCallback != null) {
            mCallback.onWindowAttributesChanged(attrs);
        }
    }

    /**
     * Set the type of the window, as per the WindowManager.LayoutParams
     * types.
     *
     * @param type The new window type (see WindowManager.LayoutParams).
     */
    public void setType(int type) {
        final WindowManager.LayoutParams attrs = getAttributes();
        attrs.type = type;
        if (mCallback != null) {
            mCallback.onWindowAttributesChanged(attrs);
        }
    }

    /**
     * Set the format of window, as per the PixelFormat types.  This overrides
     * the default format that is selected by the Window based on its
     * window decorations.
     *
     * @param format The new window format (see PixelFormat).  Use
     *               PixelFormat.UNKNOWN to allow the Window to select
     *               the format.
     *
     * @see PixelFormat
     */
    public void setFormat(int format) {
        final WindowManager.LayoutParams attrs = getAttributes();
        if (format != PixelFormat.UNKNOWN) {
            attrs.format = format;
            mHaveWindowFormat = true;
        } else {
            attrs.format = mDefaultWindowFormat;
            mHaveWindowFormat = false;
        }
        if (mCallback != null) {
            mCallback.onWindowAttributesChanged(attrs);
        }
    }

    /**
     * Specify custom animations to use for the window, as per
     * {@link WindowManager.LayoutParams#windowAnimations
     * WindowManager.LayoutParams.windowAnimations}.  Providing anything besides
     * 0 here will override the animations the window would
     * normally retrieve from its theme.
     */
    public void setWindowAnimations(int resId) {
        final WindowManager.LayoutParams attrs = getAttributes();
        attrs.windowAnimations = resId;
        if (mCallback != null) {
            mCallback.onWindowAttributesChanged(attrs);
        }
    }

    /**
     * Specify an explicit soft input mode to use for the window, as per
     * {@link WindowManager.LayoutParams#softInputMode
     * WindowManager.LayoutParams.softInputMode}.  Providing anything besides
     * "unspecified" here will override the input mode the window would
     * normally retrieve from its theme.
     */
    public void setSoftInputMode(int mode) {
        final WindowManager.LayoutParams attrs = getAttributes();
        if (mode != WindowManager.LayoutParams.SOFT_INPUT_STATE_UNSPECIFIED) {
            attrs.softInputMode = mode;
            mHasSoftInputMode = true;
        } else {
            mHasSoftInputMode = false;
        }
        if (mCallback != null) {
            mCallback.onWindowAttributesChanged(attrs);
        }
    }
    
    /**
     * Convenience function to set the flag bits as specified in flags, as
     * per {@link #setFlags}.
     * @param flags The flag bits to be set.
     * @see #setFlags
     * @see #clearFlags
     */
    public void addFlags(int flags) {
        setFlags(flags, flags);
    }

    /** @hide */
    public void addPrivateFlags(int flags) {
        setPrivateFlags(flags, flags);
    }
    
    /**
     * Convenience function to clear the flag bits as specified in flags, as
     * per {@link #setFlags}.
     * @param flags The flag bits to be cleared.
     * @see #setFlags
     * @see #addFlags
     */
    public void clearFlags(int flags) {
        setFlags(0, flags);
    }

    /**
     * Set the flags of the window, as per the
     * {@link WindowManager.LayoutParams WindowManager.LayoutParams}
     * flags.
     * 
     * <p>Note that some flags must be set before the window decoration is
     * created (by the first call to
     * {@link #setContentView(View, android.view.ViewGroup.LayoutParams)} or
     * {@link #getDecorView()}:
     * {@link WindowManager.LayoutParams#FLAG_LAYOUT_IN_SCREEN} and
     * {@link WindowManager.LayoutParams#FLAG_LAYOUT_INSET_DECOR}.  These
     * will be set for you based on the {@link android.R.attr#windowIsFloating}
     * attribute.
     *
     * @param flags The new window flags (see WindowManager.LayoutParams).
     * @param mask Which of the window flag bits to modify.
     * @see #addFlags
     * @see #clearFlags
     */
    public void setFlags(int flags, int mask) {
        final WindowManager.LayoutParams attrs = getAttributes();
        attrs.flags = (attrs.flags&~mask) | (flags&mask);
        if ((mask&WindowManager.LayoutParams.FLAG_NEEDS_MENU_KEY) != 0) {
            attrs.privateFlags |= WindowManager.LayoutParams.PRIVATE_FLAG_SET_NEEDS_MENU_KEY;
        }
        mForcedWindowFlags |= mask;
        if (mCallback != null) {
            mCallback.onWindowAttributesChanged(attrs);
        }
    }

    private void setPrivateFlags(int flags, int mask) {
        final WindowManager.LayoutParams attrs = getAttributes();
        attrs.privateFlags = (attrs.privateFlags & ~mask) | (flags & mask);
        if (mCallback != null) {
            mCallback.onWindowAttributesChanged(attrs);
        }
    }

    /**
     * Set the amount of dim behind the window when using
     * {@link WindowManager.LayoutParams#FLAG_DIM_BEHIND}.  This overrides
     * the default dim amount of that is selected by the Window based on
     * its theme.
     *
     * @param amount The new dim amount, from 0 for no dim to 1 for full dim.
     */
    public void setDimAmount(float amount) {
        final WindowManager.LayoutParams attrs = getAttributes();
        attrs.dimAmount = amount;
        mHaveDimAmount = true;
        if (mCallback != null) {
            mCallback.onWindowAttributesChanged(attrs);
        }
    }

    /**
     * Specify custom window attributes.  <strong>PLEASE NOTE:</strong> the
     * layout params you give here should generally be from values previously
     * retrieved with {@link #getAttributes()}; you probably do not want to
     * blindly create and apply your own, since this will blow away any values
     * set by the framework that you are not interested in.
     *
     * @param a The new window attributes, which will completely override any
     *          current values.
     */
    public void setAttributes(WindowManager.LayoutParams a) {
        mWindowAttributes.copyFrom(a);
        if (mCallback != null) {
            mCallback.onWindowAttributesChanged(mWindowAttributes);
        }
    }

    /**
     * Retrieve the current window attributes associated with this panel.
     *
     * @return WindowManager.LayoutParams Either the existing window
     *         attributes object, or a freshly created one if there is none.
     */
    public final WindowManager.LayoutParams getAttributes() {
        return mWindowAttributes;
    }

    /**
     * Return the window flags that have been explicitly set by the client,
     * so will not be modified by {@link #getDecorView}.
     */
    protected final int getForcedWindowFlags() {
        return mForcedWindowFlags;
    }
    
    /**
     * Has the app specified their own soft input mode?
     */
    protected final boolean hasSoftInputMode() {
        return mHasSoftInputMode;
    }
    
    /** @hide */
    public void setCloseOnTouchOutside(boolean close) {
        mCloseOnTouchOutside = close;
        mSetCloseOnTouchOutside = true;
    }
    
    /** @hide */
    public void setCloseOnTouchOutsideIfNotSet(boolean close) {
        if (!mSetCloseOnTouchOutside) {
            mCloseOnTouchOutside = close;
            mSetCloseOnTouchOutside = true;
        }
    }
    
    /** @hide */
    public abstract void alwaysReadCloseOnTouchAttr();
    
    /** @hide */
    public boolean shouldCloseOnTouch(Context context, MotionEvent event) {
        if (mCloseOnTouchOutside && event.getAction() == MotionEvent.ACTION_DOWN
                && isOutOfBounds(context, event) && peekDecorView() != null) {
            return true;
        }
        return false;
    }
    
    private boolean isOutOfBounds(Context context, MotionEvent event) {
        final int x = (int) event.getX();
        final int y = (int) event.getY();
        final int slop = ViewConfiguration.get(context).getScaledWindowTouchSlop();
        final View decorView = getDecorView();
        return (x < -slop) || (y < -slop)
                || (x > (decorView.getWidth()+slop))
                || (y > (decorView.getHeight()+slop));
    }
    
    /**
     * Enable extended screen features.  This must be called before
     * setContentView().  May be called as many times as desired as long as it
     * is before setContentView().  If not called, no extended features
     * will be available.  You can not turn off a feature once it is requested.
     * You canot use other title features with {@link #FEATURE_CUSTOM_TITLE}.
     *
     * @param featureId The desired features, defined as constants by Window.
     * @return The features that are now set.
     */
    public boolean requestFeature(int featureId) {
        final int flag = 1<<featureId;
        mFeatures |= flag;
        mLocalFeatures |= mContainer != null ? (flag&~mContainer.mFeatures) : flag;
        return (mFeatures&flag) != 0;
    }

    /**
     * @hide Used internally to help resolve conflicting features.
     */
    protected void removeFeature(int featureId) {
        final int flag = 1<<featureId;
        mFeatures &= ~flag;
        mLocalFeatures &= ~(mContainer != null ? (flag&~mContainer.mFeatures) : flag);
    }

    public final void makeActive() {
        if (mContainer != null) {
            if (mContainer.mActiveChild != null) {
                mContainer.mActiveChild.mIsActive = false;
            }
            mContainer.mActiveChild = this;
        }
        mIsActive = true;
        onActive();
    }

    public final boolean isActive()
    {
        return mIsActive;
    }

    /**
     * Finds a view that was identified by the id attribute from the XML that
     * was processed in {@link android.app.Activity#onCreate}.  This will
     * implicitly call {@link #getDecorView} for you, with all of the
     * associated side-effects.
     *
     * @return The view if found or null otherwise.
     */
    public View findViewById(int id) {
        return getDecorView().findViewById(id);
    }

    /**
     * Convenience for
     * {@link #setContentView(View, android.view.ViewGroup.LayoutParams)}
     * to set the screen content from a layout resource.  The resource will be
     * inflated, adding all top-level views to the screen.
     *
     * @param layoutResID Resource ID to be inflated.
     * @see #setContentView(View, android.view.ViewGroup.LayoutParams)
     */
    public abstract void setContentView(int layoutResID);

    /**
     * Convenience for
     * {@link #setContentView(View, android.view.ViewGroup.LayoutParams)}
     * set the screen content to an explicit view.  This view is placed
     * directly into the screen's view hierarchy.  It can itself be a complex
     * view hierarhcy.
     *
     * @param view The desired content to display.
     * @see #setContentView(View, android.view.ViewGroup.LayoutParams)
     */
    public abstract void setContentView(View view);

    /**
     * Set the screen content to an explicit view.  This view is placed
     * directly into the screen's view hierarchy.  It can itself be a complex
     * view hierarchy.
     *
     * <p>Note that calling this function "locks in" various characteristics
     * of the window that can not, from this point forward, be changed: the
     * features that have been requested with {@link #requestFeature(int)},
     * and certain window flags as described in {@link #setFlags(int, int)}.
     * 
     * @param view The desired content to display.
     * @param params Layout parameters for the view.
     */
    public abstract void setContentView(View view, ViewGroup.LayoutParams params);

    /**
     * Variation on
     * {@link #setContentView(View, android.view.ViewGroup.LayoutParams)}
     * to add an additional content view to the screen.  Added after any existing
     * ones in the screen -- existing views are NOT removed.
     *
     * @param view The desired content to display.
     * @param params Layout parameters for the view.
     */
    public abstract void addContentView(View view, ViewGroup.LayoutParams params);

    /**
     * Return the view in this Window that currently has focus, or null if
     * there are none.  Note that this does not look in any containing
     * Window.
     *
     * @return View The current View with focus or null.
     */
    @Nullable
    public abstract View getCurrentFocus();

    /**
     * Quick access to the {@link LayoutInflater} instance that this Window
     * retrieved from its Context.
     *
     * @return LayoutInflater The shared LayoutInflater.
     */
    @NonNull
    public abstract LayoutInflater getLayoutInflater();

    public abstract void setTitle(CharSequence title);

    @Deprecated
    public abstract void setTitleColor(int textColor);

    public abstract void openPanel(int featureId, KeyEvent event);

    public abstract void closePanel(int featureId);

    public abstract void togglePanel(int featureId, KeyEvent event);

    public abstract void invalidatePanelMenu(int featureId);
    
    public abstract boolean performPanelShortcut(int featureId,
                                                 int keyCode,
                                                 KeyEvent event,
                                                 int flags);
    public abstract boolean performPanelIdentifierAction(int featureId,
                                                 int id,
                                                 int flags);

    public abstract void closeAllPanels();

    public abstract boolean performContextMenuIdentifierAction(int id, int flags);

    /**
     * Should be called when the configuration is changed.
     * 
     * @param newConfig The new configuration.
     */
    public abstract void onConfigurationChanged(Configuration newConfig);
    
    /**
     * Change the background of this window to a Drawable resource. Setting the
     * background to null will make the window be opaque. To make the window
     * transparent, you can use an empty drawable (for instance a ColorDrawable
     * with the color 0 or the system drawable android:drawable/empty.)
     * 
     * @param resid The resource identifier of a drawable resource which will be
     *              installed as the new background.
     */
    public void setBackgroundDrawableResource(int resid)
    {
        setBackgroundDrawable(mContext.getDrawable(resid));
    }

    /**
     * Change the background of this window to a custom Drawable. Setting the
     * background to null will make the window be opaque. To make the window
     * transparent, you can use an empty drawable (for instance a ColorDrawable
     * with the color 0 or the system drawable android:drawable/empty.)
     *
     * @param drawable The new Drawable to use for this window's background.
     */
    public abstract void setBackgroundDrawable(Drawable drawable);

    /**
     * Set the value for a drawable feature of this window, from a resource
     * identifier.  You must have called requestFeauture(featureId) before
     * calling this function.
     *
     * @see android.content.res.Resources#getDrawable(int)
     *
     * @param featureId The desired drawable feature to change, defined as a
     * constant by Window.
     * @param resId Resource identifier of the desired image.
     */
    public abstract void setFeatureDrawableResource(int featureId, int resId);

    /**
     * Set the value for a drawable feature of this window, from a URI. You
     * must have called requestFeature(featureId) before calling this
     * function.
     *
     * <p>The only URI currently supported is "content:", specifying an image
     * in a content provider.
     *
     * @see android.widget.ImageView#setImageURI
     *
     * @param featureId The desired drawable feature to change. Features are
     * constants defined by Window.
     * @param uri The desired URI.
     */
    public abstract void setFeatureDrawableUri(int featureId, Uri uri);

    /**
     * Set an explicit Drawable value for feature of this window. You must
     * have called requestFeature(featureId) before calling this function.
     *
     * @param featureId The desired drawable feature to change.
     * Features are constants defined by Window.
     * @param drawable A Drawable object to display.
     */
    public abstract void setFeatureDrawable(int featureId, Drawable drawable);

    /**
     * Set a custom alpha value for the given drawale feature, controlling how
     * much the background is visible through it.
     *
     * @param featureId The desired drawable feature to change.
     * Features are constants defined by Window.
     * @param alpha The alpha amount, 0 is completely transparent and 255 is
     *              completely opaque.
     */
    public abstract void setFeatureDrawableAlpha(int featureId, int alpha);

    /**
     * Set the integer value for a feature.  The range of the value depends on
     * the feature being set.  For FEATURE_PROGRESSS, it should go from 0 to
     * 10000. At 10000 the progress is complete and the indicator hidden.
     *
     * @param featureId The desired feature to change.
     * Features are constants defined by Window.
     * @param value The value for the feature.  The interpretation of this
     *              value is feature-specific.
     */
    public abstract void setFeatureInt(int featureId, int value);

    /**
     * Request that key events come to this activity. Use this if your
     * activity has no views with focus, but the activity still wants
     * a chance to process key events.
     */
    public abstract void takeKeyEvents(boolean get);

    /**
     * Used by custom windows, such as Dialog, to pass the key press event
     * further down the view hierarchy. Application developers should
     * not need to implement or call this.
     *
     */
    public abstract boolean superDispatchKeyEvent(KeyEvent event);

    /**
     * Used by custom windows, such as Dialog, to pass the key shortcut press event
     * further down the view hierarchy. Application developers should
     * not need to implement or call this.
     *
     */
    public abstract boolean superDispatchKeyShortcutEvent(KeyEvent event);

    /**
     * Used by custom windows, such as Dialog, to pass the touch screen event
     * further down the view hierarchy. Application developers should
     * not need to implement or call this.
     *
     */
    public abstract boolean superDispatchTouchEvent(MotionEvent event);
    
    /**
     * Used by custom windows, such as Dialog, to pass the trackball event
     * further down the view hierarchy. Application developers should
     * not need to implement or call this.
     *
     */
    public abstract boolean superDispatchTrackballEvent(MotionEvent event);
    
    /**
     * Used by custom windows, such as Dialog, to pass the generic motion event
     * further down the view hierarchy. Application developers should
     * not need to implement or call this.
     *
     */
    public abstract boolean superDispatchGenericMotionEvent(MotionEvent event);

    /**
     * Retrieve the top-level window decor view (containing the standard
     * window frame/decorations and the client's content inside of that), which
     * can be added as a window to the window manager.
     * 
     * <p><em>Note that calling this function for the first time "locks in"
     * various window characteristics as described in
     * {@link #setContentView(View, android.view.ViewGroup.LayoutParams)}.</em></p>
     * 
     * @return Returns the top-level window decor view.
     */
    public abstract View getDecorView();

    /**
     * Retrieve the current decor view, but only if it has already been created;
     * otherwise returns null.
     * 
     * @return Returns the top-level window decor or null.
     * @see #getDecorView
     */
    public abstract View peekDecorView();

    public abstract Bundle saveHierarchyState();
    
    public abstract void restoreHierarchyState(Bundle savedInstanceState);
    
    protected abstract void onActive();

    /**
     * Return the feature bits that are enabled.  This is the set of features
     * that were given to requestFeature(), and are being handled by this
     * Window itself or its container.  That is, it is the set of
     * requested features that you can actually use.
     *
     * <p>To do: add a public version of this API that allows you to check for
     * features by their feature ID.
     *
     * @return int The feature bits.
     */
    protected final int getFeatures()
    {
        return mFeatures;
    }
    
    /**
     * Query for the availability of a certain feature.
     * 
     * @param feature The feature ID to check
     * @return true if the feature is enabled, false otherwise.
     */
    public boolean hasFeature(int feature) {
        return (getFeatures() & (1 << feature)) != 0;
    }

    /**
     * Return the feature bits that are being implemented by this Window.
     * This is the set of features that were given to requestFeature(), and are
     * being handled by only this Window itself, not by its containers.
     *
     * @return int The feature bits.
     */
    protected final int getLocalFeatures()
    {
        return mLocalFeatures;
    }

    /**
     * Set the default format of window, as per the PixelFormat types.  This
     * is the format that will be used unless the client specifies in explicit
     * format with setFormat();
     *
     * @param format The new window format (see PixelFormat).
     *
     * @see #setFormat
     * @see PixelFormat
     */
    protected void setDefaultWindowFormat(int format) {
        mDefaultWindowFormat = format;
        if (!mHaveWindowFormat) {
            final WindowManager.LayoutParams attrs = getAttributes();
            attrs.format = format;
            if (mCallback != null) {
                mCallback.onWindowAttributesChanged(attrs);
            }
        }
    }

    /** @hide */
    protected boolean haveDimAmount() {
        return mHaveDimAmount;
    }

    public abstract void setChildDrawable(int featureId, Drawable drawable);

    public abstract void setChildInt(int featureId, int value);

    /**
     * Is a keypress one of the defined shortcut keys for this window.
     * @param keyCode the key code from {@link android.view.KeyEvent} to check.
     * @param event the {@link android.view.KeyEvent} to use to help check.
     */
    public abstract boolean isShortcutKey(int keyCode, KeyEvent event);
    
    /**
     * @see android.app.Activity#setVolumeControlStream(int) 
     */
    public abstract void setVolumeControlStream(int streamType);

    /**
     * @see android.app.Activity#getVolumeControlStream()
     */
    public abstract int getVolumeControlStream();

    /**
     * Set extra options that will influence the UI for this window.
     * @param uiOptions Flags specifying extra options for this window.
     */
    public void setUiOptions(int uiOptions) { }

    /**
     * Set extra options that will influence the UI for this window.
     * Only the bits filtered by mask will be modified.
     * @param uiOptions Flags specifying extra options for this window.
     * @param mask Flags specifying which options should be modified. Others will remain unchanged.
     */
    public void setUiOptions(int uiOptions, int mask) { }

    /**
     * Set the primary icon for this window.
     *
     * @param resId resource ID of a drawable to set
     */
    public void setIcon(int resId) { }

    /**
     * Set the default icon for this window.
     * This will be overridden by any other icon set operation which could come from the
     * theme or another explicit set.
     *
     * @hide
     */
    public void setDefaultIcon(int resId) { }

    /**
     * Set the logo for this window. A logo is often shown in place of an
     * {@link #setIcon(int) icon} but is generally wider and communicates window title information
     * as well.
     *
     * @param resId resource ID of a drawable to set
     */
    public void setLogo(int resId) { }

    /**
     * Set the default logo for this window.
     * This will be overridden by any other logo set operation which could come from the
     * theme or another explicit set.
     *
     * @hide
     */
    public void setDefaultLogo(int resId) { }

    /**
     * Set focus locally. The window should have the
     * {@link WindowManager.LayoutParams#FLAG_LOCAL_FOCUS_MODE} flag set already.
     * @param hasFocus Whether this window has focus or not.
     * @param inTouchMode Whether this window is in touch mode or not.
     */
    public void setLocalFocus(boolean hasFocus, boolean inTouchMode) { }

    /**
     * Inject an event to window locally.
     * @param event A key or touch event to inject to this window.
     */
    public void injectInputEvent(InputEvent event) { }

    /**
     * Retrieve the {@link TransitionManager} responsible for  for default transitions
     * in this window. Requires {@link #FEATURE_CONTENT_TRANSITIONS}.
     *
     * <p>This method will return non-null after content has been initialized (e.g. by using
     * {@link #setContentView}) if {@link #FEATURE_CONTENT_TRANSITIONS} has been granted.</p>
     *
     * @return This window's content TransitionManager or null if none is set.
     */
    public TransitionManager getTransitionManager() {
        return null;
    }

    /**
     * Set the {@link TransitionManager} to use for default transitions in this window.
     * Requires {@link #FEATURE_CONTENT_TRANSITIONS}.
     *
     * @param tm The TransitionManager to use for scene changes.
     */
    public void setTransitionManager(TransitionManager tm) {
        throw new UnsupportedOperationException();
    }

    /**
     * Retrieve the {@link Scene} representing this window's current content.
     * Requires {@link #FEATURE_CONTENT_TRANSITIONS}.
     *
     * <p>This method will return null if the current content is not represented by a Scene.</p>
     *
     * @return Current Scene being shown or null
     */
    public Scene getContentScene() {
        return null;
    }

    /**
     * Set options that can affect the transition behavior within this window.
     * @param options Options to set or null for none
     * @hide
     */
    public void setTransitionOptions(ActivityOptions options, SceneTransitionListener listener) {
    }

    /**
     * A callback for Activity transitions to be told when the shared element is ready to be shown
     * and start the transition to its target location.
     * @hide
     */
    public interface SceneTransitionListener {
        void nullPendingTransition();
        void convertFromTranslucent();
        void convertToTranslucent();
        void sharedElementStart(Transition transition);
        void sharedElementEnd();
    }

    /**
     * Controls when the Activity enter scene is triggered and the background is faded in. If
     * triggerEarly is true, the enter scene will begin as soon as possible and the background
     * will fade in when all shared elements are ready to begin transitioning. If triggerEarly is
     * false, the Activity enter scene and background fade will be triggered when the calling
     * Activity's exit transition completes.
     *
     * @param triggerEarly Set to true to have the Activity enter scene transition in as early as
     *                     possible or set to false to wait for the calling Activity to exit first.
     */
    public void setTriggerEarlyEnterTransition(boolean triggerEarly) {
    }

    /**
     * Start the exit transition.
     * @hide
     */
    public Bundle startExitTransition(ActivityOptions options) {
        return null;
    }

    /**
     * On entering Activity Scene transitions, shared element names may be mapped from a
     * source Activity's specified name to a unique shared element name in the View hierarchy.
     * Under most circumstances, mapping is not necessary - a single View will have the
     * shared element name given by the calling Activity. However, if there are several similar
     * Views (e.g. in a ListView), the correct shared element must be mapped.
     * @param sharedElementNames A mapping from the calling Activity's assigned shared element
     *                           name to a unique shared element name in the View hierarchy.
     */
    public void mapTransitionTargets(Map<String, String> sharedElementNames) {
    }
}<|MERGE_RESOLUTION|>--- conflicted
+++ resolved
@@ -98,6 +98,10 @@
      */
     public static final int FEATURE_ACTION_MODE_OVERLAY = 10;
     /**
+     * Flag for requesting a decoration-free window that is dismissed by swiping from the left.
+     */
+    public static final int FEATURE_SWIPE_TO_DISMISS = 11;
+    /**
      * Flag for requesting that window content changes should be represented
      * with scenes and transitions.
      *
@@ -105,22 +109,13 @@
      *
      * @see #setContentView
      */
-    public static final int FEATURE_CONTENT_TRANSITIONS = 11;
-
-    /**
-     * Flag for requesting a decoration-free window that is dismissed by swiping from the left.
-     */
-    public static final int FEATURE_SWIPE_TO_DISMISS = 11;
+    public static final int FEATURE_CONTENT_TRANSITIONS = 12;
 
     /**
      * Max value used as a feature ID
      * @hide
      */
-<<<<<<< HEAD
     public static final int FEATURE_MAX = FEATURE_CONTENT_TRANSITIONS;
-=======
-    public static final int FEATURE_MAX = FEATURE_SWIPE_TO_DISMISS;
->>>>>>> 2faf28cf
 
     /** Flag for setting the progress bar's visibility to VISIBLE */
     public static final int PROGRESS_VISIBILITY_ON = -1;
