--- conflicted
+++ resolved
@@ -134,11 +134,7 @@
     private final Matrix mArrowMatrix = new Matrix();
     private final Matrix mCircleMatrix = new Matrix();
 
-<<<<<<< HEAD
 	private static int PATTERN_SIZE = 3;
-=======
-    private static int PATTERN_SIZE = 3;
->>>>>>> 9ddec998
 
     /**
      * Represents a cell in the PATTERN_SIZE X PATTERN_SIZE matrix of the unlock pattern view.
@@ -189,15 +185,6 @@
             }
         }
 
-        public static void updateSize() {
-           sCells = new Cell[PATTERN_SIZE][PATTERN_SIZE];
-           for (int i = 0; i < PATTERN_SIZE; i++) {
-                for (int j = 0; j < PATTERN_SIZE; j++) {
-                    sCells[i][j] = new Cell(i, j);
-                }
-            }
-        }
-
         private static void checkRange(int row, int column) {
             if (row < 0 || row > PATTERN_SIZE-1) {
                 throw new IllegalArgumentException("row must be in range 0-" + (PATTERN_SIZE-1));
@@ -347,13 +334,6 @@
 	}
 
     /**
-     * @return the current pattern lockscreen size
-     */
-    public int getLockPatternSize() {
-        return PATTERN_SIZE;
-    }
-
-    /**
      * Set whether the view is in stealth mode.  If true, there will be no
      * visible feedback as the user enters the pattern.
      *
@@ -390,18 +370,6 @@
     }
 
 	/**
-     * Set the PATTERN_SIZE size of the lockscreen
-     *
-     * @param size
-     */
-    public void setLockPatternSize(int size) {
-        PATTERN_SIZE = size;
-        mPattern = new ArrayList<Cell>(PATTERN_SIZE*PATTERN_SIZE);
-        mPatternDrawLookup = new boolean[PATTERN_SIZE][PATTERN_SIZE];
-        Cell.updateSize();
-    }
-
-    /**
      * Set the PATTERN_SIZE size of the lockscreen
      *
      * @param size
@@ -539,12 +507,6 @@
 
         final int height = h - mPaddingTop - mPaddingBottom;
         mSquareHeight = height / (float)PATTERN_SIZE;
-<<<<<<< HEAD
-=======
-
-        // Try to set a message size relative to square size
-        mMsgPaint.setTextSize(mSquareHeight / (PATTERN_SIZE*2));
->>>>>>> 9ddec998
     }
 
     private int resolveMeasured(int measureSpec, int desired)
