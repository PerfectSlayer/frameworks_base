--- conflicted
+++ resolved
@@ -141,10 +141,9 @@
 
     <protected-broadcast android:name="android.os.UpdateLock.UPDATE_LOCK_CHANGED" />
 
-<<<<<<< HEAD
     <protected-broadcast android:name="android.intent.action.DREAMING_STARTED" />
     <protected-broadcast android:name="android.intent.action.DREAMING_STOPPED" />
-=======
+
     <protected-broadcast android:name="android.intent.action.ANY_DATA_STATE" />
 
     <protected-broadcast android:name="com.android.server.WifiManager.action.START_SCAN" />
@@ -169,7 +168,6 @@
 
 
 
->>>>>>> 011132a7
 
     <!-- ====================================== -->
     <!-- Permissions for things that cost money -->
