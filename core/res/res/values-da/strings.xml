<?xml version="1.0" encoding="UTF-8"?>
<!-- 
/* //device/apps/common/assets/res/any/strings.xml
**
** Copyright 2006, The Android Open Source Project
**
** Licensed under the Apache License, Version 2.0 (the "License");
** you may not use this file except in compliance with the License.
** You may obtain a copy of the License at
**
**     http://www.apache.org/licenses/LICENSE-2.0
**
** Unless required by applicable law or agreed to in writing, software
** distributed under the License is distributed on an "AS IS" BASIS,
** WITHOUT WARRANTIES OR CONDITIONS OF ANY KIND, either express or implied.
** See the License for the specific language governing permissions and
** limitations under the License.
*/
 -->

<resources xmlns:android="http://schemas.android.com/apk/res/android"
    xmlns:xliff="urn:oasis:names:tc:xliff:document:1.2">
    <string name="byteShort" msgid="8340973892742019101">"b"</string>
    <string name="kilobyteShort" msgid="5973789783504771878">"Kb"</string>
    <string name="megabyteShort" msgid="6355851576770428922">"Mb"</string>
    <string name="gigabyteShort" msgid="3259882455212193214">"Gb"</string>
    <string name="terabyteShort" msgid="231613018159186962">"Tb"</string>
    <string name="petabyteShort" msgid="5637816680144990219">"Pb"</string>
    <string name="fileSizeSuffix" msgid="9164292791500531949">"<xliff:g id="NUMBER">%1$s</xliff:g> <xliff:g id="UNIT">%2$s</xliff:g>"</string>
    <string name="untitled" msgid="4638956954852782576">"&lt;Uden titel&gt;"</string>
    <string name="ellipsis" msgid="7899829516048813237">"…"</string>
    <string name="ellipsis_two_dots" msgid="1228078994866030736">".."</string>
    <string name="emptyPhoneNumber" msgid="7694063042079676517">"(Intet telefonnummer)"</string>
    <string name="unknownName" msgid="2277556546742746522">"(Ukendt)"</string>
    <string name="defaultVoiceMailAlphaTag" msgid="2660020990097733077">"Telefonsvarer"</string>
    <string name="defaultMsisdnAlphaTag" msgid="2850889754919584674">"MSISDN1"</string>
    <string name="mmiError" msgid="5154499457739052907">"Forbindelsesproblemer eller ugyldigt MMI-nummer."</string>
    <string name="mmiFdnError" msgid="5224398216385316471">"Du kan kun foretage handlinger med faste opkaldsnumre."</string>
    <string name="serviceEnabled" msgid="8147278346414714315">"Tjenesten blev aktiveret."</string>
    <string name="serviceEnabledFor" msgid="6856228140453471041">"Tjenesten blev aktiveret for:"</string>
    <string name="serviceDisabled" msgid="1937553226592516411">"Tjenesten er deaktiveret."</string>
    <string name="serviceRegistered" msgid="6275019082598102493">"Registreringen er afsluttet."</string>
    <string name="serviceErased" msgid="1288584695297200972">"Sletningen er fuldført."</string>
    <string name="passwordIncorrect" msgid="7612208839450128715">"Forkert adgangskode."</string>
    <string name="mmiComplete" msgid="8232527495411698359">"MMI-nummer afsluttet."</string>
    <string name="badPin" msgid="9015277645546710014">"Den gamle pinkode, som du har indtastet, er ikke korrekt."</string>
    <string name="badPuk" msgid="5487257647081132201">"Den indtastede PUK-kode er forkert."</string>
    <string name="mismatchPin" msgid="609379054496863419">"De indtastede pinkoder er ikke ens"</string>
    <string name="invalidPin" msgid="3850018445187475377">"Indtast en PIN-kode på mellem 4 og 8 tal."</string>
    <string name="invalidPuk" msgid="8761456210898036513">"Angiv en PUK-kode på 8 eller flere cifre."</string>
    <string name="needPuk" msgid="919668385956251611">"Dit SIM-kort er låst med PUK-koden. Indtast PUK-koden for at låse den op."</string>
    <string name="needPuk2" msgid="4526033371987193070">"Indtast PUK2-koden for at låse op for SIM-kortet."</string>
    <string name="enablePin" msgid="209412020907207950">"Mislykkedes. Aktivér SIM-/RUIM-lås."</string>
  <plurals name="pinpuk_attempts">
    <item quantity="one" msgid="6596245285809790142">"Du har <xliff:g id="NUMBER">%d</xliff:g> forsøg tilbage, før SIM-kortet bliver låst."</item>
    <item quantity="other" msgid="7530597808358774740">"Du har <xliff:g id="NUMBER">%d</xliff:g> forsøg tilbage, før SIM-kortet bliver låst."</item>
  </plurals>
    <string name="imei" msgid="2625429890869005782">"IMEI-nummer"</string>
    <string name="meid" msgid="4841221237681254195">"MEID"</string>
    <string name="ClipMmi" msgid="6952821216480289285">"Indgående opkalds-id"</string>
    <string name="ClirMmi" msgid="7784673673446833091">"Udgående opkalds-id"</string>
    <string name="CfMmi" msgid="5123218989141573515">"Viderestilling af opkald"</string>
    <string name="CwMmi" msgid="9129678056795016867">"Ventende opkald"</string>
    <string name="BaMmi" msgid="455193067926770581">"Opkaldsspærring"</string>
    <string name="PwdMmi" msgid="7043715687905254199">"Ændring af adgangskode"</string>
    <string name="PinMmi" msgid="3113117780361190304">"ændring af PIN-kode"</string>
    <string name="CnipMmi" msgid="3110534680557857162">"Opkaldsnummeret er til stede"</string>
    <string name="CnirMmi" msgid="3062102121430548731">"Opkaldsnummeret er begrænset"</string>
    <string name="ThreeWCMmi" msgid="9051047170321190368">"Trevejsopkald"</string>
    <string name="RuacMmi" msgid="7827887459138308886">"Afvisning af uønskede, irriterende opkald"</string>
    <string name="CndMmi" msgid="3116446237081575808">"Levering af opkaldsnummer"</string>
    <string name="DndMmi" msgid="1265478932418334331">"Forstyr ikke"</string>
    <string name="CLIRDefaultOnNextCallOn" msgid="429415409145781923">"Standarder for opkalds-id til begrænset. Næste opkald: Begrænset"</string>
    <string name="CLIRDefaultOnNextCallOff" msgid="3092918006077864624">"Standarder for opkalds-id til begrænset. Næste opkald: Ikke begrænset"</string>
    <string name="CLIRDefaultOffNextCallOn" msgid="6179425182856418465">"Standarder for opkalds-id til ikke begrænset. Næste opkald: Begrænset"</string>
    <string name="CLIRDefaultOffNextCallOff" msgid="2567998633124408552">"Standarder for opkalds-id til ikke begrænset. Næste opkald: Ikke begrænset"</string>
    <string name="serviceNotProvisioned" msgid="8614830180508686666">"Tjenesten leveres ikke!"</string>
    <string name="CLIRPermanent" msgid="3377371145926835671">"Du kan ikke ændre indstillingen for opkalds-id\'et."</string>
    <string name="RestrictedChangedTitle" msgid="5592189398956187498">"Begrænset adgang ændret"</string>
    <string name="RestrictedOnData" msgid="8653794784690065540">"Datatjenesten er blokeret."</string>
    <string name="RestrictedOnEmergency" msgid="6581163779072833665">"Nødtjenesten er blokeret."</string>
    <string name="RestrictedOnNormal" msgid="4953867011389750673">"Stemmetjenesten er blokeret."</string>
    <string name="RestrictedOnAllVoice" msgid="3396963652108151260">"Alle stemmetjenester er blokeret."</string>
    <string name="RestrictedOnSms" msgid="8314352327461638897">"Sms-tjenesten er blokeret."</string>
    <string name="RestrictedOnVoiceData" msgid="996636487106171320">"Stemme-/datatjenester er blokeret."</string>
    <string name="RestrictedOnVoiceSms" msgid="1888588152792023873">"Stemme-/sms-tjenester er blokerede."</string>
    <string name="RestrictedOnAll" msgid="5643028264466092821">"Alle stemme-/data-/sms-tjenester er blokeret."</string>
    <string name="serviceClassVoice" msgid="1258393812335258019">"Stemme"</string>
    <string name="serviceClassData" msgid="872456782077937893">"Data"</string>
    <string name="serviceClassFAX" msgid="5566624998840486475">"FAX"</string>
    <string name="serviceClassSMS" msgid="2015460373701527489">"sms"</string>
    <string name="serviceClassDataAsync" msgid="4523454783498551468">"Asynkroniser"</string>
    <string name="serviceClassDataSync" msgid="7530000519646054776">"Synkroniser"</string>
    <string name="serviceClassPacket" msgid="6991006557993423453">"Pakke"</string>
    <string name="serviceClassPAD" msgid="3235259085648271037">"PAD"</string>
    <string name="roamingText0" msgid="7170335472198694945">"Roamingindikator til"</string>
    <string name="roamingText1" msgid="5314861519752538922">"Roamingindikator fra"</string>
    <string name="roamingText2" msgid="8969929049081268115">"Roamingindikator blinker"</string>
    <string name="roamingText3" msgid="5148255027043943317">"Ikke i kvarteret"</string>
    <string name="roamingText4" msgid="8808456682550796530">"Ikke i bygningen"</string>
    <string name="roamingText5" msgid="7604063252850354350">"Roaming – Foretrukket system"</string>
    <string name="roamingText6" msgid="2059440825782871513">"Roaming – Tilgængeligt system"</string>
    <string name="roamingText7" msgid="7112078724097233605">"Roaming – Alliance Partner"</string>
    <string name="roamingText8" msgid="5989569778604089291">"Roaming – Premium Partner"</string>
    <string name="roamingText9" msgid="7969296811355152491">"Roaming – Fuld servicefunktionalitet"</string>
    <string name="roamingText10" msgid="3992906999815316417">"Roaming – Delvis servicefunktionalitet"</string>
    <string name="roamingText11" msgid="4154476854426920970">"Roamingbanner til"</string>
    <string name="roamingText12" msgid="1189071119992726320">"Roamingbanner fra"</string>
    <string name="roamingTextSearching" msgid="8360141885972279963">"Søger efter tjeneste"</string>
    <string name="cfTemplateNotForwarded" msgid="1683685883841272560">"<xliff:g id="BEARER_SERVICE_CODE">{0}</xliff:g>: Ikke viderestillet"</string>
    <string name="cfTemplateForwarded" msgid="1302922117498590521">"<xliff:g id="BEARER_SERVICE_CODE">{0}</xliff:g>: <xliff:g id="DIALING_NUMBER">{1}</xliff:g>"</string>
    <string name="cfTemplateForwardedTime" msgid="9206251736527085256">"<xliff:g id="BEARER_SERVICE_CODE">{0}</xliff:g>: <xliff:g id="DIALING_NUMBER">{1}</xliff:g> efter <xliff:g id="TIME_DELAY">{2}</xliff:g> sekunder"</string>
    <string name="cfTemplateRegistered" msgid="5073237827620166285">"<xliff:g id="BEARER_SERVICE_CODE">{0}</xliff:g>: Ikke viderestillet"</string>
    <string name="cfTemplateRegisteredTime" msgid="6781621964320635172">"<xliff:g id="BEARER_SERVICE_CODE">{0}</xliff:g>: Ikke viderestillet"</string>
    <string name="fcComplete" msgid="3118848230966886575">"Funktionskoden er komplet."</string>
    <string name="fcError" msgid="3327560126588500777">"Forbindelsesproblemer eller ugyldig funktionskode."</string>
    <string name="httpErrorOk" msgid="1191919378083472204">"OK"</string>
    <string name="httpError" msgid="7956392511146698522">"Der opstod en netværksfejl."</string>
    <string name="httpErrorLookup" msgid="4711687456111963163">"Webadressen kunne ikke findes."</string>
    <string name="httpErrorUnsupportedAuthScheme" msgid="6299980280442076799">"Ordningen for webstedsgodkendelse understøttes ikke."</string>
    <string name="httpErrorAuth" msgid="1435065629438044534">"Der kunne ikke godkendes."</string>
    <string name="httpErrorProxyAuth" msgid="1788207010559081331">"Godkendelse via proxyserveren mislykkedes."</string>
    <string name="httpErrorConnect" msgid="8714273236364640549">"Der kunne ikke oprettes forbindelse til serveren."</string>
    <string name="httpErrorIO" msgid="2340558197489302188">"Der kunne ikke kommunikeres med serveren. Prøv igen senere."</string>
    <string name="httpErrorTimeout" msgid="4743403703762883954">"Der opstod timeout for forbindelsen til serveren."</string>
    <string name="httpErrorRedirectLoop" msgid="8679596090392779516">"Siden indeholder for mange serveromdirigeringer."</string>
    <string name="httpErrorUnsupportedScheme" msgid="5015730812906192208">"Protokollen understøttes ikke."</string>
    <string name="httpErrorFailedSslHandshake" msgid="96549606000658641">"Der kunne ikke oprettes en sikker forbindelse."</string>
    <string name="httpErrorBadUrl" msgid="3636929722728881972">"Siden kunne ikke åbnes, fordi webadressen er ugyldig."</string>
    <string name="httpErrorFile" msgid="2170788515052558676">"Der kunne ikke fås adgang til filen."</string>
    <string name="httpErrorFileNotFound" msgid="6203856612042655084">"Den ønskede fil kunne ikke findes."</string>
    <string name="httpErrorTooManyRequests" msgid="1235396927087188253">"Der behandles for mange anmodninger. Prøv igen senere."</string>
    <string name="notification_title" msgid="8967710025036163822">"Loginfejl for <xliff:g id="ACCOUNT">%1$s</xliff:g>"</string>
    <string name="contentServiceSync" msgid="8353523060269335667">"Synkroniser"</string>
    <string name="contentServiceSyncNotificationTitle" msgid="397743349191901458">"Synkroniser"</string>
    <string name="contentServiceTooManyDeletesNotificationDesc" msgid="8100981435080696431">"For mange <xliff:g id="CONTENT_TYPE">%s</xliff:g> sletninger"</string>
    <string name="low_memory" product="tablet" msgid="6494019234102154896">"Din tablets lager er fuldt. Slet nogle filer for at frigøre plads."</string>
    <string name="low_memory" product="default" msgid="3475999286680000541">"Telefonens lager er fuldt. Slet nogle filer for at frigøre plads."</string>
    <string name="ssl_ca_cert_warning" msgid="5848402127455021714">"Netværket kan være overvåget"</string>
    <string name="ssl_ca_cert_noti_by_unknown" msgid="4475437862189850602">"Af en ukendt tredjepart"</string>
    <string name="ssl_ca_cert_noti_managed" msgid="4030263497686867141">"Af <xliff:g id="MANAGING_DOMAIN">%s</xliff:g>"</string>
    <string name="me" msgid="6545696007631404292">"Mig"</string>
    <string name="power_dialog" product="tablet" msgid="8545351420865202853">"Valgmuligheder for tabletcomputeren"</string>
    <string name="power_dialog" product="default" msgid="1319919075463988638">"Telefonvalgmuligheder"</string>
    <string name="silent_mode" msgid="7167703389802618663">"Lydløs"</string>
    <string name="turn_on_radio" msgid="3912793092339962371">"Slå trådløs til"</string>
    <string name="turn_off_radio" msgid="8198784949987062346">"Slå trådløs fra"</string>
    <string name="screen_lock" msgid="799094655496098153">"Skærmlås"</string>
    <string name="power_off" msgid="4266614107412865048">"Sluk"</string>
    <string name="silent_mode_silent" msgid="319298163018473078">"Ringeren er deaktiveret"</string>
    <string name="silent_mode_vibrate" msgid="7072043388581551395">"Ringervibrering"</string>
    <string name="silent_mode_ring" msgid="8592241816194074353">"Ringeren er aktiveret"</string>
    <string name="shutdown_progress" msgid="2281079257329981203">"Lukker ned..."</string>
    <string name="shutdown_confirm" product="tablet" msgid="3385745179555731470">"Din tablet slukkes nu."</string>
    <string name="shutdown_confirm" product="default" msgid="649792175242821353">"Din telefon slukkes nu."</string>
    <string name="shutdown_confirm_question" msgid="2906544768881136183">"Vil du slukke?"</string>
    <string name="reboot_safemode_title" msgid="7054509914500140361">"Genstart i sikker tilstand"</string>
    <string name="reboot_safemode_confirm" msgid="55293944502784668">"Vil du genstarte i sikker tilstand? Dette vil deaktivere alle tredjepartsapplikationer, som du har installeret. De vil blive genoprettet, når du genstarter igen."</string>
    <string name="recent_tasks_title" msgid="3691764623638127888">"Seneste"</string>
    <string name="no_recent_tasks" msgid="8794906658732193473">"Der er ingen seneste apps."</string>
    <string name="global_actions" product="tablet" msgid="408477140088053665">"Valgmuligheder for tabletcomputeren"</string>
    <string name="global_actions" product="default" msgid="2406416831541615258">"Indstillinger for telefon"</string>
    <string name="global_action_lock" msgid="2844945191792119712">"Skærmlås"</string>
    <string name="global_action_power_off" msgid="4471879440839879722">"Sluk"</string>
    <string name="global_action_bug_report" msgid="7934010578922304799">"Fejlrapport"</string>
    <string name="bugreport_title" msgid="2667494803742548533">"Lav fejlrapport"</string>
    <string name="bugreport_message" msgid="398447048750350456">"Der indsamles oplysninger om din enheds aktuelle status, der efterfølgende sendes i en e-mail. Der går lidt tid, fra fejlrapporten påbegyndes, til den er klar til at blive sendt. Tak for tålmodigheden."</string>
    <string name="global_action_toggle_silent_mode" msgid="8219525344246810925">"Lydløs"</string>
    <string name="global_action_silent_mode_on_status" msgid="3289841937003758806">"Lyden er slået FRA"</string>
    <string name="global_action_silent_mode_off_status" msgid="1506046579177066419">"Lyden er TIL"</string>
    <string name="global_actions_toggle_airplane_mode" msgid="5884330306926307456">"Flytilstand"</string>
    <string name="global_actions_airplane_mode_on_status" msgid="2719557982608919750">"Flytilstand er TIL"</string>
    <string name="global_actions_airplane_mode_off_status" msgid="5075070442854490296">"Flytilstand er slået FRA"</string>
    <string name="status_bar_notification_info_overflow" msgid="5301981741705354993">"999+"</string>
    <string name="safeMode" msgid="2788228061547930246">"Sikker tilstand"</string>
    <string name="android_system_label" msgid="6577375335728551336">"Android-system"</string>
    <string name="permgrouplab_costMoney" msgid="5429808217861460401">"Tjenester, der koster dig penge"</string>
    <string name="permgroupdesc_costMoney" msgid="3293301903409869495">"Gør ting, der kan koste dig penge."</string>
    <string name="permgrouplab_messages" msgid="7521249148445456662">"Dine beskeder"</string>
    <string name="permgroupdesc_messages" msgid="7821999071003699236">"Læs og skriv sms-beskeder, e-mails og andre beskeder."</string>
    <string name="permgrouplab_personalInfo" msgid="3519163141070533474">"Dine personlige oplysninger"</string>
    <string name="permgroupdesc_personalInfo" msgid="8426453129788861338">"Direkte adgang til oplysninger om dig, som er gemt på dit kontaktkort."</string>
    <string name="permgrouplab_socialInfo" msgid="5799096623412043791">"Dine sociale oplysninger"</string>
    <string name="permgroupdesc_socialInfo" msgid="7129842457611643493">"Direkte adgang til oplysninger om dine kontaktpersoner og sociale forbindelser."</string>
    <string name="permgrouplab_location" msgid="635149742436692049">"Din placering"</string>
    <string name="permgroupdesc_location" msgid="5704679763124170100">"Overvåg din fysiske placering."</string>
    <string name="permgrouplab_network" msgid="5808983377727109831">"Netværkskommunikation"</string>
    <string name="permgroupdesc_network" msgid="4478299413241861987">"Få adgang til forskellige netværksfunktioner."</string>
    <string name="permgrouplab_bluetoothNetwork" msgid="1585403544162128109">"Bluetooth"</string>
    <string name="permgroupdesc_bluetoothNetwork" msgid="5625288577164282391">"Få adgang til enheder og netværk via Bluetooth."</string>
    <string name="permgrouplab_audioSettings" msgid="8329261670151871235">"Lydindstillinger"</string>
    <string name="permgroupdesc_audioSettings" msgid="2641515403347568130">"Skifte lydindstillinger."</string>
    <string name="permgrouplab_affectsBattery" msgid="6209246653424798033">"Påvirker batteriet"</string>
    <string name="permgroupdesc_affectsBattery" msgid="6441275320638916947">"Bruge funktioner, der hurtigt kan dræne batteriet."</string>
    <string name="permgrouplab_calendar" msgid="5863508437783683902">"Kalender"</string>
    <string name="permgroupdesc_calendar" msgid="5777534316982184416">"Direkte adgang til kalender og begivenheder."</string>
    <string name="permgrouplab_dictionary" msgid="4148597128843641379">"Læse brugerordbog"</string>
    <string name="permgroupdesc_dictionary" msgid="7921166355964764490">"Læse ord i brugerordbogen."</string>
    <string name="permgrouplab_writeDictionary" msgid="8090237702432576788">"Skrive brugerordbog"</string>
    <string name="permgroupdesc_writeDictionary" msgid="2711561994497361646">"Føje ord til brugerordbogen."</string>
    <string name="permgrouplab_bookmarks" msgid="1949519673103968229">"Bogmærker og historik"</string>
    <string name="permgroupdesc_bookmarks" msgid="4169771606257963028">"Direkte adgang til bogmærker og browserhistorik."</string>
    <string name="permgrouplab_deviceAlarms" msgid="6117704629728824101">"Alarm"</string>
    <string name="permgroupdesc_deviceAlarms" msgid="4769356362251641175">"Indstille vækkeuret."</string>
    <string name="permgrouplab_voicemail" msgid="4162237145027592133">"Telefonsvarer"</string>
    <string name="permgroupdesc_voicemail" msgid="2498403969862951393">"Direkte adgang til telefonsvarer."</string>
    <string name="permgrouplab_microphone" msgid="171539900250043464">"Mikrofon"</string>
    <string name="permgroupdesc_microphone" msgid="7106618286905738408">"Direkte adgang til mikrofonen, så der kan optages lyd."</string>
    <string name="permgrouplab_camera" msgid="4820372495894586615">"Kamera"</string>
    <string name="permgroupdesc_camera" msgid="2933667372289567714">"Direkte adgang til kamera, så der kan tages billeder eller optages video."</string>
    <string name="permgrouplab_screenlock" msgid="8275500173330718168">"Lås skærm"</string>
    <string name="permgroupdesc_screenlock" msgid="7067497128925499401">"Evne til at påvirke skærmlåsens adfærd på enheden."</string>
    <string name="permgrouplab_appInfo" msgid="8028789762634147725">"Oplysninger om dine applikationer"</string>
    <string name="permgroupdesc_appInfo" msgid="3950378538049625907">"Evne til at påvirke andre applikationers adfærd på din enhed."</string>
    <string name="permgrouplab_wallpaper" msgid="3850280158041175998">"Baggrund"</string>
    <string name="permgroupdesc_wallpaper" msgid="5630417854750540154">"Ændre enhedens baggrundsindstillinger."</string>
    <string name="permgrouplab_systemClock" msgid="406535759236612992">"Ur"</string>
    <string name="permgroupdesc_systemClock" msgid="3944359833624094992">"Ændre klokkeslæt eller tidszone på enheden."</string>
    <string name="permgrouplab_statusBar" msgid="2095862568113945398">"Statusbjælke"</string>
    <string name="permgroupdesc_statusBar" msgid="6242593432226807171">"Ændre indstillinger for enhedens statusbjælke."</string>
    <string name="permgrouplab_syncSettings" msgid="3341990986147826541">"Synkronisering"</string>
    <string name="permgroupdesc_syncSettings" msgid="7603195265129031797">"Adgang til synkroniseringsindstillingerne."</string>
    <string name="permgrouplab_accounts" msgid="3359646291125325519">"Dine konti"</string>
    <string name="permgroupdesc_accounts" msgid="4948732641827091312">"Få adgang til de tilgængelige konti."</string>
    <string name="permgrouplab_hardwareControls" msgid="7998214968791599326">"Hardwarekontroller"</string>
    <string name="permgroupdesc_hardwareControls" msgid="4357057861225462702">"Direkte adgang til hardware på håndsættet."</string>
    <string name="permgrouplab_phoneCalls" msgid="9067173988325865923">"Telefonopkald"</string>
    <string name="permgroupdesc_phoneCalls" msgid="7489701620446183770">"Overvåg, registrer og behandl telefonopkald."</string>
    <string name="permgrouplab_systemTools" msgid="4652191644082714048">"Systemværktøjer"</string>
    <string name="permgroupdesc_systemTools" msgid="8162102602190734305">"Adgang og kontrol til systemet på lavere niveau."</string>
    <string name="permgrouplab_developmentTools" msgid="3446164584710596513">"Udviklingsværktøjer"</string>
    <string name="permgroupdesc_developmentTools" msgid="7058828032358142018">"Funktioner, der kun er nødvendige for udviklere af apps."</string>
    <string name="permgrouplab_display" msgid="4279909676036402636">"Andre applikationers brugergrænseflade"</string>
    <string name="permgroupdesc_display" msgid="6051002031933013714">"Påvirke brugergrænsefladen for andre applikationer."</string>
    <string name="permgrouplab_storage" msgid="1971118770546336966">"Lagring"</string>
    <string name="permgroupdesc_storage" product="nosdcard" msgid="7442318502446874999">"Få adgang til USB-lager."</string>
    <string name="permgroupdesc_storage" product="default" msgid="9203302214915355774">"Få adgang til SD-kortet."</string>
    <string name="permgrouplab_accessibilityFeatures" msgid="7919025602283593907">"Hjælpefunktioner"</string>
    <string name="permgroupdesc_accessibilityFeatures" msgid="4205196881678144335">"Funktioner, som hjælpeteknologier kan anmode om."</string>
    <string name="capability_title_canRetrieveWindowContent" msgid="3901717936930170320">"hente indholdet i vinduet"</string>
    <string name="capability_desc_canRetrieveWindowContent" msgid="3772225008605310672">"undersøge indholdet i et vindue, du interagerer med."</string>
    <string name="capability_title_canRequestTouchExploration" msgid="3108723364676667320">"aktivere Udforsk ved berøring"</string>
    <string name="capability_desc_canRequestTouchExploration" msgid="5800552516779249356">"De emner, der trykkes på, læses højt, og skærmen kan udforskes ved hjælp af bevægelser."</string>
    <string name="capability_title_canRequestEnhancedWebAccessibility" msgid="1739881766522594073">"aktivere forbedret webhjælpefunktioner"</string>
    <string name="capability_desc_canRequestEnhancedWebAccessibility" msgid="7881063961507511765">"Der installeres muligvis scripts for at gøre appindhold mere tilgængeligt."</string>
    <string name="capability_title_canRequestFilterKeyEvents" msgid="2103440391902412174">"observere tekst, du skriver"</string>
    <string name="capability_desc_canRequestFilterKeyEvents" msgid="7463135292204152818">"Dette omfatter personlige data såsom kreditkortnumre og adgangskoder."</string>
    <string name="permlab_statusBar" msgid="7417192629601890791">"deaktiver eller rediger statuslinje"</string>
    <string name="permdesc_statusBar" msgid="8434669549504290975">"Tillader, at appen kan deaktivere statusbjælken eller tilføje og fjerne systemikoner."</string>
    <string name="permlab_statusBarService" msgid="7247281911387931485">"statusbjælke"</string>
    <string name="permdesc_statusBarService" msgid="716113660795976060">"Tillader, at appen er statusbjælken."</string>
    <string name="permlab_expandStatusBar" msgid="1148198785937489264">"udvid/skjul statuslinje"</string>
    <string name="permdesc_expandStatusBar" msgid="6917549437129401132">"Tillader, at appen kan udvide og skjule statusbjælken."</string>
    <string name="permlab_install_shortcut" msgid="4279070216371564234">"installer genveje"</string>
    <string name="permdesc_install_shortcut" msgid="8341295916286736996">"Tillader, at en applikation føjer genveje til startskærmen uden brugerindgriben."</string>
    <string name="permlab_uninstall_shortcut" msgid="4729634524044003699">"afinstaller genveje"</string>
    <string name="permdesc_uninstall_shortcut" msgid="6745743474265057975">"Tillader, at applikationen fjerner genveje på startskærmen uden brugerindgriben."</string>
    <string name="permlab_processOutgoingCalls" msgid="3906007831192990946">"omdirigere udgående opkald"</string>
    <string name="permdesc_processOutgoingCalls" msgid="5331318931937402040">"Tillader, at appen kan behandle udgående opkald og ændre det nummer, der skal ringes til. Med denne tilladelse kan appen overvåge, omdirigere eller forhindre udgående opkald."</string>
    <string name="permlab_receiveSms" msgid="8673471768947895082">"modtage tekstbeskeder (sms)"</string>
    <string name="permdesc_receiveSms" msgid="6424387754228766939">"Tillader, at appen kan modtage og behandle sms-beskeder. Det betyder, at appen kan overvåge eller slette de beskeder, der sendes til din enhed, uden at vise dem til dig."</string>
    <string name="permlab_receiveMms" msgid="1821317344668257098">"modtage tekstbeskeder (mms)"</string>
    <string name="permdesc_receiveMms" msgid="533019437263212260">"Tillader, at appen kan modtage og behandle mms-beskeder. Det betyder, at appen kan overvåge eller slette de beskeder, der sendes til din enhed, uden at vise dem til dig."</string>
    <string name="permlab_receiveEmergencyBroadcast" msgid="1803477660846288089">"modtage nødudsendelser"</string>
    <string name="permdesc_receiveEmergencyBroadcast" msgid="848524070262431974">"Tillader, at appen kan modtage og behandle nødtransmissioner. Denne tilladelse er kun tilgængelig for systemapps."</string>
    <string name="permlab_readCellBroadcasts" msgid="1598328843619646166">"læse mobiltransmissionsbeskeder"</string>
    <string name="permdesc_readCellBroadcasts" msgid="6361972776080458979">"Tillader, at appen læser mobiltransmissionsbeskeder, der modtages af din enhed. I nogle områder sendes mobiltransmissionsbeskeder for at advare om nødsituationer. Ondsindede apps kan forstyrre ydelsen eller driften af ​din ​enhed, når en mobiltransmission om en nødsituation modtages."</string>
    <string name="permlab_sendSms" msgid="5600830612147671529">"send sms-beskeder"</string>
    <string name="permdesc_sendSms" msgid="7094729298204937667">"Tillader, at appen kan sende sms-beskeder. Dette kan resultere i uventede opkrævninger. Skadelige apps kan koste dig penge ved at sende beskeder uden din bekræftelse."</string>
    <string name="permlab_sendRespondViaMessageRequest" msgid="8713889105305943200">"send hændelser, hvor der skal svares pr. besked"</string>
    <string name="permdesc_sendRespondViaMessageRequest" msgid="7107648548468778734">"Tillader, at appen kan sende anmodninger til andre apps til beskeder for at håndtere hændelser, hvor der skal svares pr. besked."</string>
    <string name="permlab_readSms" msgid="8745086572213270480">"læse dine tekstbeskeder (sms eller mms)"</string>
    <string name="permdesc_readSms" product="tablet" msgid="2467981548684735522">"Tillader, at appen kan læse de sms-beskeder, der er gemt på din tablet eller dit SIM-kort. Med denne tilladelse kan appen læse alle sms-beskeder, uanset indhold eller fortrolighed."</string>
    <string name="permdesc_readSms" product="default" msgid="3695967533457240550">"Tillader, at appen kan læse de sms-beskeder, der er gemt på din telefon eller dit SIM-kort. Med denne tilladelse kan appen læse alle sms-beskeder, uanset indhold eller fortrolighed."</string>
    <string name="permlab_writeSms" msgid="3216950472636214774">"redigere dine tekstbeskeder (sms eller mms)"</string>
    <string name="permdesc_writeSms" product="tablet" msgid="5160413947794501538">"Tillader, at appen kan skrive til sms-beskeder, der er gemt på din tablet eller på SIM-kortet. Ondsindede apps kan slette dine beskeder."</string>
    <string name="permdesc_writeSms" product="default" msgid="7268668709052328567">"Tillader, at appen kan skrive til sms-beskeder, der er gemt på din telefon eller dit SIM-kort. Ondsindede apps kan slette dine beskeder."</string>
    <string name="permlab_receiveWapPush" msgid="5991398711936590410">"modtage tekstbeskeder (WAP)"</string>
    <string name="permdesc_receiveWapPush" msgid="748232190220583385">"Tillader, at appen kan modtage og behandle WAP-beskeder. Denne tilladelse omfatter muligheden for at overvåge eller slette de beskeder, der sendes til dig, uden at vise dem til dig."</string>
    <string name="permlab_getTasks" msgid="6466095396623933906">"hente kørende apps"</string>
    <string name="permdesc_getTasks" msgid="7454215995847658102">"Tillader, at appen kan hente oplysninger om nuværende og seneste opgaver. Med denne tilladelse kan appen finde oplysninger om, hvilke applikationer der bruges på enheden."</string>
    <string name="permlab_interactAcrossUsers" msgid="7114255281944211682">"kommuniker på tværs af brugere"</string>
    <string name="permdesc_interactAcrossUsers" msgid="364670963623385786">"Tillader, at appen udfører handlinger på tværs af forskellige brugere på enheden. Ondsindede apps kan bruge dette til at krænke beskyttelsen mellem brugere."</string>
    <string name="permlab_interactAcrossUsersFull" msgid="2567734285545074105">"fuld licens til at kommunikere på tværs af brugere"</string>
    <string name="permdesc_interactAcrossUsersFull" msgid="376841368395502366">"Tillader alle mulige former for kommunikation på tværs af brugere."</string>
    <string name="permlab_manageUsers" msgid="1676150911672282428">"administrer brugere"</string>
    <string name="permdesc_manageUsers" msgid="8409306667645355638">"Tillader, at apps administrerer brugere på enheden, f.eks. forespørgsler, oprettelser og sletninger."</string>
    <string name="permlab_getDetailedTasks" msgid="6229468674753529501">"hente oplysninger om apps, der kører"</string>
    <string name="permdesc_getDetailedTasks" msgid="153824741440717599">"Tillader, at appen kan hente oplysninger om aktuelle og seneste opgaver. Ondsindede apps kan muligvis finde personlige oplysninger om andre apps."</string>
    <string name="permlab_reorderTasks" msgid="2018575526934422779">"omorganisere kørende apps"</string>
    <string name="permdesc_reorderTasks" msgid="7734217754877439351">"Tillader, at appen kan flytte opgaver til forgrunden og baggrunden. Appen kan gøre dette uden din bekræftelse."</string>
    <string name="permlab_removeTasks" msgid="6821513401870377403">"stoppe kørsel af apps"</string>
    <string name="permdesc_removeTasks" msgid="1394714352062635493">"Tillader, at en app kan fjerne opgaver og lukke deres apps. Ondsindede apps kan forstyrre adfærden for andre apps."</string>
    <string name="permlab_manageActivityStacks" msgid="7391191384027303065">"administrere aktivitetsstakke"</string>
    <string name="permdesc_manageActivityStacks" msgid="1615881933034084440">"Tillader, at appen tilføjer, fjerner og ændrer aktivitetsstakkene, hvori andre apps kører. Skadelige apps kan forstyrre adfærden for andre apps."</string>
    <string name="permlab_startAnyActivity" msgid="2918768238045206456">"starte en aktivitet"</string>
    <string name="permdesc_startAnyActivity" msgid="997823695343584001">"Tillader, at appen starter en hvilken som helst aktivitet, uanset tilladelsesbeskyttelse eller eksporteret tilstand."</string>
    <string name="permlab_setScreenCompatibility" msgid="6975387118861842061">"indstil skærmens kompatibilitet"</string>
    <string name="permdesc_setScreenCompatibility" msgid="692043618693917374">"Tillader, at appen kontrollerer kompatibilitetstilstanden for skærme i andre applikationer. Ondsindede applikationer kan forstyrre andre applikationers adfærd."</string>
    <string name="permlab_setDebugApp" msgid="3022107198686584052">"aktivere fejlretning af appen"</string>
    <string name="permdesc_setDebugApp" msgid="4474512416299013256">"Tillader, at appen kan slå fejlretning til for en anden app. Ondsindede apps kan bruge dette til at afslutte andre apps."</string>
    <string name="permlab_changeConfiguration" msgid="4162092185124234480">"skifte systemets skærmindstillinger"</string>
    <string name="permdesc_changeConfiguration" msgid="4372223873154296076">"Tillader, at en app kan ændre den aktuelle konfiguration, f.eks. landestandarden eller den overordnede skriftstørrelse."</string>
    <string name="permlab_enableCarMode" msgid="5684504058192921098">"aktivere biltilstand"</string>
    <string name="permdesc_enableCarMode" msgid="4853187425751419467">"Tillader, at appen kan aktivere biltilstand."</string>
    <string name="permlab_killBackgroundProcesses" msgid="3914026687420177202">"lukke andre apps"</string>
    <string name="permdesc_killBackgroundProcesses" msgid="4593353235959733119">"Tillader, at appen kan afslutte baggrundsprocesser for andre apps. Dette kan forårsage, at andre apps holder op med at virke."</string>
    <string name="permlab_forceStopPackages" msgid="2329627428832067700">"tvangsstandse andre apps"</string>
    <string name="permdesc_forceStopPackages" msgid="5253157296183940812">"Tillader, at appen kan tvinge andre apps til at stoppe."</string>
    <string name="permlab_forceBack" msgid="652935204072584616">"tvinge appen til at lukke"</string>
    <string name="permdesc_forceBack" msgid="3892295830419513623">"Tillader, at appen kan tvinge enhver aktivitet i forgrunden til at lukke og gå tilbage. Bør aldrig være nødvendigt til almindelige apps."</string>
    <string name="permlab_dump" msgid="1681799862438954752">"hent intern systemtilstand"</string>
    <string name="permdesc_dump" msgid="1778299088692290329">"Tillader, at appen kan hente systemets interne tilstand. Ondsindede apps kan hente en lang række fortrolige og beskyttede oplysninger, som de normalt aldrig ville have brug for."</string>
    <string name="permlab_retrieve_window_content" msgid="8022588608994589938">"hente skærmindhold"</string>
    <string name="permdesc_retrieve_window_content" msgid="3193269069469700265">"Tillader, at appen kan hente indholdet i det aktive vindue. Ondsindede apps kan hente al indholdet i vinduet og undersøge al dens tekst med undtagelse af adgangskoder."</string>
    <string name="permlab_temporary_enable_accessibility" msgid="2312612135127310254">"aktivere hjælpefunktioner midlertidigt"</string>
    <string name="permdesc_temporary_enable_accessibility" msgid="8079456293182975464">"Tillader, at en app midlertidigt kan aktivere hjælpefunktioner på enheden. Skadelige apps kan muligvis aktivere hjælpefunktioner uden brugerens samtykke."</string>
    <string name="permlab_retrieve_window_info" msgid="8532295199112519378">"hent oplysninger om vinduer"</string>
    <string name="permdesc_retrieve_window_info" msgid="4998836370424186849">"Tillader, at en applikation henter oplysninger om vinduerne i vinduesadministratoren. Skadelige apps kan muligvis hente oplysninger, der er beregnet til intern systembrug."</string>
    <string name="permlab_filter_events" msgid="8675535648807427389">"filtrer begivenheder"</string>
    <string name="permdesc_filter_events" msgid="8006236315888347680">"Tillader, at en applikation registrerer et inputfilter, som filtrerer alle brugeres strøm, før disse afsendes. Skadelige apps kan muligvis kontrollere systemets grænseflade uden brugerens deltagelse."</string>
    <string name="permlab_magnify_display" msgid="5973626738170618775">"forstør skærmen"</string>
    <string name="permdesc_magnify_display" msgid="7121235684515003792">"Tillader, at applikationer kan forstørre indholdet på en skærm. Skadelige apps kan omdanne skærmindholdet, så enheden bliver ubrugelig."</string>
    <string name="permlab_shutdown" msgid="7185747824038909016">"delvis lukning"</string>
    <string name="permdesc_shutdown" msgid="7046500838746291775">"Sætter aktivitetsadministratoren i lukningstilstand. Lukker ikke helt ned."</string>
    <string name="permlab_stopAppSwitches" msgid="4138608610717425573">"undgå programskift"</string>
    <string name="permdesc_stopAppSwitches" msgid="8262195802582255021">"Forhindrer brugeren i at skifte til en anden app."</string>
    <string name="permlab_getTopActivityInfo" msgid="2537922311411546016">"få aktuelle app-oplysninger"</string>
    <string name="permdesc_getTopActivityInfo" msgid="2512448855496067131">"Tillader, at brugeren henter private oplysninger om den aktuelle applikation i forgrunden på ​​skærmen."</string>
    <string name="permlab_runSetActivityWatcher" msgid="892239094867182656">"overvåge og kontrollere åbning af alle apps"</string>
    <string name="permdesc_runSetActivityWatcher" msgid="6003603162578577406">"Tillader, at appen kan overvåge og kontrollere, hvordan systemet starter aktiviteter. Ondsindede apps kan fuldstændig kompromittere systemet. Denne tilladelse er kun nødvendig til udvikling, aldrig til normal brug."</string>
    <string name="permlab_broadcastPackageRemoved" msgid="2576333434893532475">"send udsendelse om fjernet pakke"</string>
    <string name="permdesc_broadcastPackageRemoved" msgid="6621901216207931089">"Tillader, at appen kan udsende en underretning om, at en app-pakke er fjernet. Ondsindede apps kan bruge dette til at lukke andre kørende apps."</string>
    <string name="permlab_broadcastSmsReceived" msgid="5689095009030336593">"send sms-modtaget udsendelse"</string>
    <string name="permdesc_broadcastSmsReceived" msgid="4152037720034365492">"Tillader, at appen kan udsende en underretning om, at der er modtaget en sms-besked. Ondsindede apps kan bruge dette til at simulere indgående sms-beskeder."</string>
    <string name="permlab_broadcastWapPush" msgid="3145347413028582371">"send WAP-PUSH-modtaget udsendelse"</string>
    <string name="permdesc_broadcastWapPush" msgid="4783402525039442729">"Tillader, at appen kan udsende en underretning om, at der er modtaget en WAP PUSH-besked. Ondsindede apps kan bruge dette til at simulere modtagelse af mms-beskeder eller i det skjulte erstatte indholdet på en webside med ondsindede varianter."</string>
    <string name="permlab_setProcessLimit" msgid="2451873664363662666">"begræns antallet af kørende processer"</string>
    <string name="permdesc_setProcessLimit" msgid="7318061314040879542">"Tillader, at appen kan kontrollere det maksimale antal kørende processer. Dette er aldrig nødvendigt til normale apps."</string>
    <string name="permlab_setAlwaysFinish" msgid="550958507798796965">"tvinge baggrundsapps til at lukke"</string>
    <string name="permdesc_setAlwaysFinish" msgid="7471310652868841499">"Tillader, at appen kan kontrollere, om aktiviteter altid afsluttes, så snart de går i baggrunden. Det er aldrig nødvendigt til normale apps."</string>
    <string name="permlab_batteryStats" msgid="2789610673514103364">"læs batteristatistikker"</string>
    <string name="permdesc_batteryStats" msgid="5897346582882915114">"Tillader, at en applikation læser de aktuelle data for batteriforbruget. Kan tillade, at applikationen henter detaljerede oplysninger om, hvilke apps du bruger."</string>
    <string name="permlab_updateBatteryStats" msgid="3719689764536379557">"rediger batteristatistikker"</string>
    <string name="permdesc_updateBatteryStats" msgid="6862817857178025002">"Tillader, at appen kan ændre indsamlede batteristatistikker. Anvendes ikke af normale apps."</string>
    <string name="permlab_getAppOpsStats" msgid="1508779687436585744">"hent statistikker for handlinger i appen"</string>
    <string name="permdesc_getAppOpsStats" msgid="6243887041577912877">"Tillader, at appen indhenter statistikker for handlinger i applikationen. Denne handling bruges ikke i almindelige apps."</string>
    <string name="permlab_updateAppOpsStats" msgid="8829097373851521505">"lav ændringer i statistik for handlinger i appen"</string>
    <string name="permdesc_updateAppOpsStats" msgid="50784596594403483">"Tillader, at appen kan ændre indsamlede statistikker for handlinger i applikationen. Dette kan ikke bruges af almindelige apps."</string>
    <string name="permlab_backup" msgid="470013022865453920">"kontroller sikkerhedskopiering af system, og gendan"</string>
    <string name="permdesc_backup" msgid="6912230525140589891">"Tillader, at appen kan kontrollere systemets sikkerhedskopi og gendannelsesmekanisme. Kan ikke anvendes af normale apps."</string>
    <string name="permlab_confirm_full_backup" msgid="5557071325804469102">"bekræfte en komplet sikkerhedskopi, eller gendan drift"</string>
    <string name="permdesc_confirm_full_backup" msgid="1748762171637699562">"Tillader, at appen kan åbne brugergrænsefladen til bekræftelse af komplet sikkerhedskopiering. Må ikke anvendes af nogen app."</string>
    <string name="permlab_internalSystemWindow" msgid="2148563628140193231">"vis uautoriserede vinduer"</string>
    <string name="permdesc_internalSystemWindow" msgid="7458387759461466397">"Tillader, at appen kan oprette vinduer, der er beregnet til brugergrænsefladen i det interne system. Anvendes ikke af normale apps."</string>
    <string name="permlab_systemAlertWindow" msgid="3543347980839518613">"ignorere andre apps"</string>
    <string name="permdesc_systemAlertWindow" msgid="8584678381972820118">"Tillader, at appen trækkes oven på andre applikationer eller dele af brugergrænsefladen. De kan forstyrre din brug af grænsefladen i en applikation eller ændre det, du tror, du ser i andre applikationer."</string>
    <string name="permlab_setAnimationScale" msgid="2805103241153907174">"rediger global animationshastighed"</string>
    <string name="permdesc_setAnimationScale" msgid="7690063428924343571">"Tillader, at appen til enhver tid kan ændre den globale animationshastighed (hurtigere eller langsommere animationer)."</string>
    <string name="permlab_manageAppTokens" msgid="1286505717050121370">"administrere apptokens"</string>
    <string name="permdesc_manageAppTokens" msgid="8043431713014395671">"Tillader, at appen kan oprette og administrere sine egen tokens, omgå deres normale Z-rækkefølge. Bør aldrig være nødvendigt for normale apps."</string>
    <string name="permlab_freezeScreen" msgid="4708181184441880175">"frys skærmen"</string>
    <string name="permdesc_freezeScreen" msgid="8558923789222670064">"Tillader, at applikationen midlertidigt fryser skærmen for overgange i fuld skærm."</string>
    <string name="permlab_injectEvents" msgid="1378746584023586600">"tryk på taster og kontrolknapper"</string>
    <string name="permdesc_injectEvents" product="tablet" msgid="206352565599968632">"Tillader, at appen kan levere sine egne input (tastetryk osv.) i andre apps. Ondsindede apps kan bruge dette til at overtage din tablet."</string>
    <string name="permdesc_injectEvents" product="default" msgid="653128057572326253">"Tillader, at appen kan levere sine egne input (tastetryk osv.) i andre apps. Ondsindede apps kan bruge dette til at overtage telefonen."</string>
    <string name="permlab_readInputState" msgid="469428900041249234">"registrerer, hvad du indtaster, og hvilke handlinger du foretager dig"</string>
    <string name="permdesc_readInputState" msgid="8387754901688728043">"Tillader, at appen kan se de taster, som du trykker på, selv i en anden app (såsom indtastning af adgangskode). Dette bør aldrig være nødvendigt for normale apps."</string>
    <string name="permlab_bindInputMethod" msgid="3360064620230515776">"forpligt til en inputmetode"</string>
    <string name="permdesc_bindInputMethod" msgid="3250440322807286331">"Tillader, at brugeren kan forpligter sig til en inputmetodes grænseflade på øverste niveau. Bør aldrig være nødvendigt til almindelige apps."</string>
    <string name="permlab_bindAccessibilityService" msgid="5357733942556031593">"binde dig til en hjælpetjeneste"</string>
    <string name="permdesc_bindAccessibilityService" msgid="7034615928609331368">"Tillader, at appen kan binde sig til en grænseflade for en hjælpetjeneste på øverste niveau. Bør aldrig være nødvendigt til almindelige apps."</string>
    <string name="permlab_bindPrintService" msgid="8462815179572748761">"forbinde til en udskriftstjeneste"</string>
    <string name="permdesc_bindPrintService" msgid="7960067623209111135">"Tillader, at brugeren forbinder til grænsefladen for en udskriftstjeneste på øverste niveau. Dette bør aldrig være nødvendigt for almindelige apps."</string>
    <string name="permlab_bindPrintSpoolerService" msgid="6807762783744125954">"forbinde til en udskriftsspoolertjeneste"</string>
    <string name="permdesc_bindPrintSpoolerService" msgid="3680552285933318372">"Tillader, at brugeren forbinder til grænsefladen for en udskriftsspoolertjeneste på øverste niveau. Dette bør aldrig være nødvendigt for almindelige apps."</string>
    <string name="permlab_bindNfcService" msgid="2752731300419410724">"Knyt til NFC-tjeneste"</string>
    <string name="permdesc_bindNfcService" msgid="6120647629174066862">"Tillader, at indehaveren opretter tilknytninger til applikationer, der efterligner NFC-kort. Dette bør aldrig være nødvendigt for normale apps."</string>
    <string name="permlab_bindTextService" msgid="7358378401915287938">"forpligte sig til en sms-tjeneste"</string>
    <string name="permdesc_bindTextService" msgid="8151968910973998670">"Tillader, at ejeren kan binde en teksttjenestes grænseflade (f. eks. SpellCheckerService) på øverste niveau. Dette bør aldrig være nødvendigt til normale apps."</string>
    <string name="permlab_bindVpnService" msgid="4708596021161473255">"bind til en VPN-tjeneste"</string>
    <string name="permdesc_bindVpnService" msgid="2067845564581693905">"Tillader, at brugeren forpligter sig til en VPN-tjenestes grænseflade på øverste niveau. Bør aldrig være nødvendigt i almindelige apps."</string>
    <string name="permlab_bindWallpaper" msgid="8716400279937856462">"forpligt til et tapet"</string>
    <string name="permdesc_bindWallpaper" msgid="7108428692595491668">"Tillader, at indehaveren kan binde en baggrunds grænseflade på øverste niveau. Dette bør aldrig være nødvendigt for almindelige apps."</string>
    <string name="permlab_bindRemoteDisplay" msgid="1782923938029941960">"bind til en ekstern skærm"</string>
    <string name="permdesc_bindRemoteDisplay" msgid="1261242718727295981">"Tillader, at brugeren kan foretage en binding til grænsefladens øverste niveau på en ekstern skærm. Bør aldrig være nødvendigt til almindelige apps."</string>
    <string name="permlab_bindRemoteViews" msgid="5697987759897367099">"forpligt til en widgettjeneste"</string>
    <string name="permdesc_bindRemoteViews" msgid="4717987810137692572">"Tillader, at brugeren kan forpligte sig til en grænseflade for en widgettjeneste på øverste niveau. Bør aldrig være nødvendigt til almindelige apps."</string>
    <string name="permlab_bindDeviceAdmin" msgid="8704986163711455010">"kommunikere med en enhedsadministrator"</string>
    <string name="permdesc_bindDeviceAdmin" msgid="569715419543907930">"Tillader, at brugeren kan sende hensigter til en enhedsadministrator. Dette bør aldrig være nødvendigt for almindelige apps."</string>
<<<<<<< HEAD
=======
    <string name="permlab_bindTvInput" msgid="5601264742478168987">"knyt til en tv-indgang"</string>
    <string name="permdesc_bindTvInput" msgid="2371008331852001924">"Giver indehaveren mulighed for at knytte sig til det øverste grænsefladeniveau for en tv-indgang. Dette bør ikke være nødvendigt i normale apps."</string>
>>>>>>> 352e1082
    <string name="permlab_manageDeviceAdmins" msgid="4248828900045808722">"tilføje eller fjerne en enhedsadministrator"</string>
    <string name="permdesc_manageDeviceAdmins" msgid="5025608167709942485">"Tillader, at man tilføjer eller fjerner aktive enhedsadministratorer. Dette burde aldrig være nødvendigt til normale apps."</string>
    <string name="permlab_setOrientation" msgid="3365947717163866844">"skift skærmretning"</string>
    <string name="permdesc_setOrientation" msgid="3046126619316671476">"Tillader, at appen kan ændre skærmretningen på et hvilket som helst tidspunkt. Bør aldrig være nødvendigt for almindelige apps."</string>
    <string name="permlab_setPointerSpeed" msgid="9175371613322562934">"ændre markørens hastighed"</string>
    <string name="permdesc_setPointerSpeed" msgid="6866563234274104233">"Tillader, at appen til enhver tid kan ændre musemarkørens hastighed. Bør aldrig være nødvendigt for normale apps."</string>
    <string name="permlab_setKeyboardLayout" msgid="4778731703600909340">"skift tastaturlayout"</string>
    <string name="permdesc_setKeyboardLayout" msgid="8480016771134175879">"Tillader, at appen må ændre tastaturlayoutet. Bør aldrig være nødvendig for normale apps."</string>
    <string name="permlab_signalPersistentProcesses" msgid="4539002991947376659">"sende Linux-signaler til apps"</string>
    <string name="permdesc_signalPersistentProcesses" msgid="4896992079182649141">"Tillader, at appen kan anmode om, at det leverede signal sendes til alle vedholdende processer."</string>
    <string name="permlab_persistentActivity" msgid="8841113627955563938">"sørge for, at appen altid kører"</string>
    <string name="permdesc_persistentActivity" product="tablet" msgid="8525189272329086137">"Tillader, at appen gør dele af sig selv vedholdende i hukommelsen. Dette kan begrænse den tilgængelige hukommelse for andre apps, hvilket gør tabletten langsommere."</string>
    <string name="permdesc_persistentActivity" product="default" msgid="4384760047508278272">"Tillader, at appen gør dele af sig selv vedholdende i hukommelsen. Dette kan begrænse den tilgængelige hukommelse for andre apps, hvilket gør telefonen langsommere."</string>
    <string name="permlab_deletePackages" msgid="184385129537705938">"slette apps"</string>
    <string name="permdesc_deletePackages" msgid="7411480275167205081">"Tillader, at appen kan slette Android-pakker. Ondsindede apps kan bruge dette til at slette vigtige apps."</string>
    <string name="permlab_clearAppUserData" msgid="274109191845842756">"slette data i andre apps"</string>
    <string name="permdesc_clearAppUserData" msgid="4625323684125459488">"Tillader, at en app kan rydde brugerdata."</string>
    <string name="permlab_deleteCacheFiles" msgid="3128665571837408675">"slette cachen i andre apps"</string>
    <string name="permdesc_deleteCacheFiles" msgid="3812998599006730196">"Tillader, at appen kan slette cachefiler."</string>
    <string name="permlab_getPackageSize" msgid="7472921768357981986">"måle appens lagerplads"</string>
    <string name="permdesc_getPackageSize" msgid="3921068154420738296">"Tillader, at en app kan hente sin kode, data og cachestørrelser"</string>
    <string name="permlab_installPackages" msgid="2199128482820306924">"installere apps direkte"</string>
    <string name="permdesc_installPackages" msgid="5628530972548071284">"Tillader, at appen kan installere nye eller opdaterede Android-pakker. Ondsindede apps kan bruge dette til at tilføje nye apps med vilkårligt effektive tilladelser."</string>
    <string name="permlab_clearAppCache" msgid="7487279391723526815">"slette alle appens cachedata"</string>
    <string name="permdesc_clearAppCache" product="tablet" msgid="8974640871945434565">"Tillader, at appen frigør plads på tabletten ved at slette filer i andre applikationers cachemapper. Dette kan medføre, at andre applikationer starter langsommere op, da de skal hente de samme data igen."</string>
    <string name="permdesc_clearAppCache" product="default" msgid="2459441021956436779">"Tillader, at appen frigør plads på telefonen ved at slette filer i andre applikationers cachemapper. Dette kan medføre, at andre applikationer starter langsommere op, da de skal hente de samme data igen."</string>
    <string name="permlab_movePackage" msgid="3289890271645921411">"flytte appressourcer"</string>
    <string name="permdesc_movePackage" msgid="319562217778244524">"Tillader, at appen kan flytte appressourcer fra interne til eksterne medier og omvendt."</string>
    <string name="permlab_readLogs" msgid="6615778543198967614">"læse følsomme logdata"</string>
    <string name="permdesc_readLogs" product="tablet" msgid="82061313293455151">"Tillader, at appen kan læse de forskellige logfiler i systemet. Dermed kan generelle oplysninger om dine handlinger på tabletten registreres, f.eks. personlige eller private oplysninger."</string>
    <string name="permdesc_readLogs" product="default" msgid="2063438140241560443">"Tillader, at appen kan læse i systemets forskellige logfiler. Dermed kan generelle oplysninger om, hvad du laver med telefonen registreres, også personlige eller private oplysninger."</string>
    <string name="permlab_anyCodecForPlayback" msgid="715805555823881818">"brug enhver mediedekoder til afspilning"</string>
    <string name="permdesc_anyCodecForPlayback" msgid="8283912488433189010">"Tillader, at appen bruger enhver installeret medieafkoder til at afkode til afspilning."</string>
    <string name="permlab_manageCaCertificates" msgid="1678391896786882014">"administrer pålidelige logonoplysninger"</string>
    <string name="permdesc_manageCaCertificates" msgid="4015644047196937014">"Tillader, at appen installerer og afinstallerer CA-certifikater som pålidelige loginoplysninger."</string>
    <string name="permlab_bindIdleService" msgid="7521398788076342815">"knyt til tjenester i dvale"</string>
    <string name="permdesc_bindIdleService" msgid="7747505810143356528">"Med denne tilladelse kan Android-systemet bindes til en applikations dvaletjenester."</string>
    <string name="permlab_diagnostic" msgid="8076743953908000342">"læs/skriv til ressourcer ejet af diag"</string>
    <string name="permdesc_diagnostic" msgid="6608295692002452283">"Tillader, at appen kan læse og skrive til alle ressourcer, der ejes af diag-gruppen,  f.eks. filer i /dev. Dette kan muligvis påvirke systemets stabilitet og sikkerhed. Dette bør KUN bruges til hardwarespecifik diagnosticering, som foretages af producenten eller udbyderen."</string>
    <string name="permlab_changeComponentState" msgid="6335576775711095931">"aktivere eller deaktivere appkomponenter"</string>
    <string name="permdesc_changeComponentState" product="tablet" msgid="8887435740982237294">"Tillader, at appen kan ændre, om en komponent i en anden app er aktiveret eller ej. Ondsindede apps kan bruge dette til at deaktivere vigtige tabletfunktioner. Man skal være forsigtig med denne tilladelse, da det er muligt at bringe appkomponenter ind i en ubrugelig, inkonsekvent eller ustabil tilstand."</string>
    <string name="permdesc_changeComponentState" product="default" msgid="1827232484416505615">"Tillader, at appen kan ændre, om en komponent i en anden app er aktiveret eller ej. Ondsindede apps kan bruge dette til at deaktivere vigtige funktioner på telefonen. Denne tilladelse skal anvendes med forsigtighed, da det kan forårsage ubrugelige eller ustabile appkomponenter."</string>
    <string name="permlab_grantRevokePermissions" msgid="4627315351093508795">"udsted eller tilbagekald tilladelser"</string>
    <string name="permdesc_grantRevokePermissions" msgid="4088642654085850662">"Tillader, at en applikation udsteder eller tilbagekalder særlige tilladelser til den selv eller andre applikationer. Ondsindede applikationer kan bruge dette til at få adgang til funktioner uden din tilladelse."</string>
    <string name="permlab_setPreferredApplications" msgid="8463181628695396391">"angive foretrukne apps"</string>
    <string name="permdesc_setPreferredApplications" msgid="4973986762241783712">"Tillader, at appen kan ændre dine foretrukne apps. Ondsindede apps kan ubemærket ændre kørende apps derved udgive sig for at være dine eksisterende apps og på den måde indsamle private data fra dig."</string>
    <string name="permlab_writeSettings" msgid="2226195290955224730">"ændre systemindstillinger"</string>
    <string name="permdesc_writeSettings" msgid="7775723441558907181">"Tillader, at appen kan ændre systemets indstillingsdata. Ondsindede apps kan ødelægge din systemkonfiguration."</string>
    <string name="permlab_writeSecureSettings" msgid="204676251876718288">"rediger sikre systemindstillinger"</string>
    <string name="permdesc_writeSecureSettings" msgid="8159535613020137391">"Tillader, at appen kan ændrer systemets sikre indstillingsdata. Anvendes ikke af normale apps."</string>
    <string name="permlab_writeGservices" msgid="2149426664226152185">"rediger kortet over Google-tjenester"</string>
    <string name="permdesc_writeGservices" msgid="1287309437638380229">"Tillader, at appen kan ændre kortet over Google-tjenester. Anvendes ikke af almindelige apps."</string>
    <string name="permlab_receiveBootCompleted" msgid="5312965565987800025">"køre ved opstart"</string>
    <string name="permdesc_receiveBootCompleted" product="tablet" msgid="7390304664116880704">"Tillader, at appen kan starte af sig selv, så snart systemet er færdig med at starte. Dette kan gøre tablettens opstartstid længere og give appen tilladelse til at gøre tabletten langsommere ved altid at lade appen køre."</string>
    <string name="permdesc_receiveBootCompleted" product="default" msgid="513950589102617504">"Tillader, at appen kan åbne sig selv, når systemet er færdig med at starte op. Dette kan gøre opstarten af telefonen langsommere og generelt gøre systemet langsommere, når appen altid kører."</string>
    <string name="permlab_broadcastSticky" msgid="7919126372606881614">"sende klæbende udsendelse"</string>
    <string name="permdesc_broadcastSticky" product="tablet" msgid="7749760494399915651">"Tillader, at appen kan sende klæbende udsendelser, der forbliver tilbage, når udsendelsen er slut. Overdreven brug kan gøre din tablet langsom eller ustabil ved at tvinge den til at bruge for meget hukommelse."</string>
    <string name="permdesc_broadcastSticky" product="default" msgid="2825803764232445091">"Tillader, at appen kan sende klæbende udsendelser, der forbliver tilbage, når udsendelsen er slut. Overdreven brug kan gøre din telefon langsom eller ustabil ved at tvinge den til at bruge for meget hukommelse."</string>
    <string name="permlab_readContacts" msgid="8348481131899886131">"læse dine kontaktpersoner"</string>
    <string name="permdesc_readContacts" product="tablet" msgid="5294866856941149639">"Tillader, at appen kan læse data om de kontaktpersoner, der er gemt på din tablet, f.eks. hvor ofte du har ringet til, sendt e-mail til eller på anden måde kommunikeret med bestemte personer. Med denne tilladelse kan apps gemme dine kontaktdata, og skadelige apps kan dele kontaktdata uden din viden."</string>
    <string name="permdesc_readContacts" product="default" msgid="8440654152457300662">"Tillader, at appen kan læse data om de kontaktpersoner, der er gemt på din telefon, f.eks. hvor ofte du har ringet til, sendt e-mail til eller på anden måde kommunikeret med bestemte personer. Med denne tilladelse kan apps gemme dine kontaktdata, og skadelige apps kan dele kontaktdata uden din viden."</string>
    <string name="permlab_writeContacts" msgid="5107492086416793544">"ændre dine kontaktpersoner"</string>
    <string name="permdesc_writeContacts" product="tablet" msgid="897243932521953602">"Tillader, at appen kan ændre data om de kontaktpersoner, der er gemt på din tablet, f.eks. hvor ofte du har ringet til dem, sendt dem en e-mail eller på anden måde kommunikeret med bestemte kontaktpersoner. Med denne tilladelse kan apps slette kontaktoplysninger."</string>
    <string name="permdesc_writeContacts" product="default" msgid="589869224625163558">"Tillader, at appen kan ændre data om de kontaktpersoner, der er gemt på din telefon, f.eks. hvor ofte du har ringet til dem, sendt en e-mail til dem eller på anden måde kommunikeret med bestemte kontaktpersoner. Med denne tilladelse kan apps slette kontaktoplysninger."</string>
    <string name="permlab_readCallLog" msgid="3478133184624102739">"læs opkaldsliste"</string>
    <string name="permdesc_readCallLog" product="tablet" msgid="3700645184870760285">"Tillader, at appen kan læse din tablets opkaldsliste, f.eks. data om indgående og udgående opkald. Med denne tilladelse kan apps gemme dine opkaldslistedata, og skadelige apps kan dele opkaldslistedata uden din viden."</string>
    <string name="permdesc_readCallLog" product="default" msgid="5777725796813217244">"Tillader, at appen kan læse telefonens opkaldsliste, f.eks. data om indgående og udgående opkald. Med denne tilladelse kan apps gemme dine opkaldslistedata, og skadelige apps kan dele disse opkaldslistedata uden din viden."</string>
    <string name="permlab_writeCallLog" msgid="8552045664743499354">"skriv opkaldsliste"</string>
    <string name="permdesc_writeCallLog" product="tablet" msgid="6661806062274119245">"Tillader, at appen ændrer din tablets opkaldsliste, f.eks. data om indgående og udgående opkald. Ondsindede apps kan bruge dette til at slette eller ændre din opkaldsliste."</string>
    <string name="permdesc_writeCallLog" product="default" msgid="683941736352787842">"Tillader, at appen ændrer telefonens opkaldsliste, f.eks. data om indgående og udgående opkald. Ondsindede apps kan bruge dette til at slette eller ændre din opkaldsliste."</string>
    <string name="permlab_readProfile" msgid="4701889852612716678">"læse dit eget kontaktkort"</string>
    <string name="permdesc_readProfile" product="default" msgid="5462475151849888848">"Tillader, at appen kan læse de personlige profiloplysninger, der er gemt på din enhed, f.eks. dit navn og dine kontaktoplysninger. Det betyder, at appen kan identificere dig og sende dine profiloplysninger til andre."</string>
    <string name="permlab_writeProfile" msgid="907793628777397643">"ændre dit eget kontaktkort"</string>
    <string name="permdesc_writeProfile" product="default" msgid="5552084294598465899">"Tillader, at appen kan ændre eller tilføje oplysninger i din personlige profil, der er gemt på din enhed, f.eks. dit navn eller dine kontaktoplysninger. Dette betyder, at andre apps kan identificere dig og sende profiloplysninger til andre."</string>
    <string name="permlab_readSocialStream" product="default" msgid="1268920956152419170">"læs din sociale strøm"</string>
    <string name="permdesc_readSocialStream" product="default" msgid="4255706027172050872">"Tillader, at appen kan få adgang til og synkronisere sociale opdateringer fra dig og dine venner. Vær forsigtig, når du deler oplysninger – med denne tilladelse kan appen læse kommunikation mellem dig og dine venner på sociale netværk, uanset fortrolighed. Bemærk! Denne tilladelse håndhæves muligvis ikke på alle sociale netværk."</string>
    <string name="permlab_writeSocialStream" product="default" msgid="3504179222493235645">"skriv i din sociale strøm"</string>
    <string name="permdesc_writeSocialStream" product="default" msgid="3086557552204114849">"Tillader, at appen kan vise sociale opdateringer fra dine venner. Vær forsigtig, når du deler oplysninger – med denne tilladelse kan appen producere meddelelser, der kan synes at komme fra en ven. Bemærk! Denne tilladelse håndhæves muligvis ikke på alle sociale netværk."</string>
    <string name="permlab_readCalendar" msgid="5972727560257612398">"læse kalenderbegivenheder og fortrolige oplysninger"</string>
    <string name="permdesc_readCalendar" product="tablet" msgid="4216462049057658723">"Tillader, at appen kan læse alle de kalenderbegivenheder, der er gemt på din tablet, f.eks. venners eller kollegers. Med denne tilladelse kan appen dele eller gemme dine kalenderdata, uanset fortrolighed eller følsomhed."</string>
    <string name="permdesc_readCalendar" product="default" msgid="7434548682470851583">"Tillader, at appen kan læse alle de kalenderbegivenheder, der er gemt på din telefon, f.eks. venners eller kollegers. Med denne tilladelse kan appen dele eller gemme dine kalenderdata, uanset fortrolighed eller følsomhed."</string>
    <string name="permlab_writeCalendar" msgid="8438874755193825647">"tilføje eller ændre kalenderbegivenheder og sende e-mail til gæster uden ejerens viden"</string>
    <string name="permdesc_writeCalendar" product="tablet" msgid="6679035520113668528">"Tillader, at appen kan tilføje, fjerne, ændre begivenheder, som du kan redigere på din tablet, f.eks. venners eller kollegers. Med denne tilladelelse kan appen sende meddelelser, der synes at komme fra ejere af kalendere, eller ændre begivenheder uden ejernes viden."</string>
    <string name="permdesc_writeCalendar" product="default" msgid="2324469496327249376">"Tillader, at appen kan tilføje, fjerne og ændre begivenheder, som du kan redigere på din telefon, f.eks. venners eller kollegers. Med denne tilladelse kan appen sende meddelelser, der synes at komme fra ejere af kalendere, eller ændre begivenheder uden ejernes viden."</string>
    <string name="permlab_accessMockLocation" msgid="8688334974036823330">"imiterede placeringskilder til test"</string>
    <string name="permdesc_accessMockLocation" msgid="5808711039482051824">"Opret imiterede placeringskilder til test, eller installer en ny placeringsudbyder. Med denne tilladelse kan appen tilsidesætte den placering og/eller status, der returneres af andre placeringskilder, f.eks. GPS eller placeringsudbydere."</string>
    <string name="permlab_accessLocationExtraCommands" msgid="2836308076720553837">"få adgang til yderligere kommandoer for placeringsudbyder"</string>
    <string name="permdesc_accessLocationExtraCommands" msgid="5945166642335800763">"Tillader, at appen kan få adgang til yderligere kommandoer for placeringsudbydere. Dette bevirker muligvis, at appen kan forstyrre GPS-funktionen eller andre placeringskilder."</string>
    <string name="permlab_installLocationProvider" msgid="6578101199825193873">"tilladelse til at installere en placeringsudbyder"</string>
    <string name="permdesc_installLocationProvider" msgid="9066146120470591509">"Opret imiterede placeringskilder til test, eller installer en ny placeringsudbyder. Herved kan appen tilsidesætte den placering og/eller status, der returneres af andre placeringskilder, som f.eks. GPS eller placeringsudbydere."</string>
    <string name="permlab_accessFineLocation" msgid="1191898061965273372">"præcis placering (GPS- og netværksbaseret)"</string>
    <string name="permdesc_accessFineLocation" msgid="5295047563564981250">"Tillader, at appen henter din præcise placering ved hjælp af GPS (Global Positioning System) eller netværksplaceringskilder, såsom mobilmaster og Wi-Fi. Disse placeringstjenester skal være aktiverede og tilgængelige på din enhed, for at appen kan bruge dem. Apps kan bruge dette til at fastslå, hvor du er, og kan eventuelt bruge ekstra batterikapacitet."</string>
    <string name="permlab_accessCoarseLocation" msgid="4887895362354239628">"omtrentlig position (netværksbaseret)"</string>
    <string name="permdesc_accessCoarseLocation" msgid="2538200184373302295">"Tillader, at appen henter din omtrentlige placering. Denne placering er udledt via placeringstjenester, der bruger netværksplaceringskilder, som f.eks. mobilmaster og Wi-Fi. Disse placeringstjenester skal være aktiverede og tilgængelige på din enhed, for at appen kan bruge dem. Apps kan bruge dette til at fastslå, hvor du omtrent er."</string>
    <string name="permlab_accessSurfaceFlinger" msgid="2363969641792388947">"få adgang til SurfaceFlinger"</string>
    <string name="permdesc_accessSurfaceFlinger" msgid="1041619516733293551">"Tillader, at appen kan bruge SurfaceFlinger-funktioner på lavt niveau."</string>
    <string name="permlab_readFrameBuffer" msgid="6690504248178498136">"læs rammebuffer"</string>
    <string name="permdesc_readFrameBuffer" msgid="4937405521809454680">"Tillader, at appen kan læse indholdet fra rammebufferen."</string>
    <string name="permlab_accessInputFlinger" msgid="5348635270689553857">"få adgang til InputFlinger"</string>
    <string name="permdesc_accessInputFlinger" msgid="2104864941201226616">"Giver appen tilladelse til at bruge SurfaceFlinger-funktioner på lavt niveau."</string>
    <string name="permlab_configureWifiDisplay" msgid="5595661694746742168">"konfigurer Wi-Fi-skærme"</string>
    <string name="permdesc_configureWifiDisplay" msgid="7916815158690218065">"Tillader, at appen konfigurerer og opretter forbindelse til Wi-Fi-skærme."</string>
    <string name="permlab_controlWifiDisplay" msgid="393641276723695496">"kontrollér Wi-Fi-skærme"</string>
    <string name="permdesc_controlWifiDisplay" msgid="4543912292681826986">"Tillader, at appen kontrollerer Wi-Fi-skærmfunktioner på lavt niveau."</string>
    <string name="permlab_captureAudioOutput" msgid="6857134498402346708">"opfang et lydoutput"</string>
    <string name="permdesc_captureAudioOutput" msgid="6210597754212208853">"Tillader, at appen opfanger og omdirigerer et lydoutput."</string>
    <string name="permlab_captureAudioHotword" msgid="1890553935650349808">"Registrering af kommandoord"</string>
    <string name="permdesc_captureAudioHotword" msgid="9151807958153056810">"Tillader, at appen optager lyd til registrering af kommandoord. Optagelsen kan ske i baggrunden, men forhindrer ikke andre lydoptagelser (f.eks. videokamera)."</string>
    <string name="permlab_captureVideoOutput" msgid="2246828773589094023">"opfang et videooutput"</string>
    <string name="permdesc_captureVideoOutput" msgid="359481658034149860">"Tillader, at appen opfanger og omdirigerer et videooutput."</string>
    <string name="permlab_captureSecureVideoOutput" msgid="7815398969303382016">"opfang et sikkert videooutput"</string>
    <string name="permdesc_captureSecureVideoOutput" msgid="2779793064709350289">"Tillader, at appen opfanger og omdirigerer et sikkert videooutput."</string>
    <string name="permlab_mediaContentControl" msgid="8749790560720562511">"kontrollér medieafspilning og metadataadgang"</string>
    <string name="permdesc_mediaContentControl" msgid="1637478200272062">"Tillader, at appen styrer medieafspilning og får adgang til medieoplysninger (titel, forfatter...)."</string>
    <string name="permlab_modifyAudioSettings" msgid="6095859937069146086">"skift dine lydindstillinger"</string>
    <string name="permdesc_modifyAudioSettings" msgid="3522565366806248517">"Tillader, at appen kan ændre globale lydindstillinger, som f.eks. lydstyrke og hvilken højttaler der bruges til output."</string>
    <string name="permlab_recordAudio" msgid="3876049771427466323">"optage lyd"</string>
    <string name="permdesc_recordAudio" msgid="4906839301087980680">"Tillader, at appen kan optage lyd med mikrofonen. Med denne tilladelse kan appen til enhver tid optage lyd uden din bekræftelse."</string>
    <string name="permlab_sim_communication" msgid="1180265879464893029">"SIM-kommunikation"</string>
    <string name="permdesc_sim_communication" msgid="5725159654279639498">"Tillader, at appen sender kommandoer til SIM-kortet. Dette er meget farligt."</string>
    <string name="permlab_camera" msgid="3616391919559751192">"tage billeder og optage video"</string>
    <string name="permdesc_camera" msgid="8497216524735535009">"Tillader, at appen kan tage billeder og videoer med kameraet. Med denne tilladelse kan appen til enhver tid bruge kameraet uden din bekræftelse."</string>
    <string name="permlab_cameraDisableTransmitLed" msgid="2651072630501126222">"deaktiver sendelysdioden, når kameraet er i brug"</string>
    <string name="permdesc_cameraDisableTransmitLed" msgid="4764585465480295341">"Tillader, at en forudinstalleret systemapplikation deaktiverer lysdioden for brug af kameraet."</string>
    <string name="permlab_brick" product="tablet" msgid="2961292205764488304">"deaktiver tabletcomputeren permanent"</string>
    <string name="permlab_brick" product="default" msgid="8337817093326370537">"deaktiver telefonen permanent"</string>
    <string name="permdesc_brick" product="tablet" msgid="4334818808001699530">"Tillader, at appen kan deaktivere hele din tablet permanent. Dette er meget farligt."</string>
    <string name="permdesc_brick" product="default" msgid="5788903297627283099">"Tillader, at appen kan deaktivere hele telefonen permanent. Dette er meget farligt."</string>
    <string name="permlab_reboot" product="tablet" msgid="3436634972561795002">"tving tabletcomputeren til at genstarte"</string>
    <string name="permlab_reboot" product="default" msgid="2898560872462638242">"tving telefon til at genstarte"</string>
    <string name="permdesc_reboot" product="tablet" msgid="8172056180063700741">"Tillader, at appen kan tvinge din tablet til at genstarte."</string>
    <string name="permdesc_reboot" product="default" msgid="5326008124289989969">"Tillader, at appen kan tvinge telefonen til at genstarte."</string>
    <string name="permlab_mount_unmount_filesystems" product="nosdcard" msgid="2927361537942591841">"få adg. t USB-lagers filsystem"</string>
    <string name="permlab_mount_unmount_filesystems" product="default" msgid="4402305049890953810">"få adgang til SD-kortets filsystem"</string>
    <string name="permdesc_mount_unmount_filesystems" msgid="1829290701658992347">"Tillader, at appen kan montere eller demontere filsystemer til flytbar lagring."</string>
    <string name="permlab_mount_format_filesystems" product="nosdcard" msgid="6227819582624904972">"slette USB-lager"</string>
    <string name="permlab_mount_format_filesystems" product="default" msgid="262582698639274056">"slette SD-kort"</string>
    <string name="permdesc_mount_format_filesystems" msgid="8784268246779198627">"Tillader, at appen kan formatere det flytbare lager."</string>
    <string name="permlab_asec_access" msgid="3411338632002193846">"hente oplysninger om internt lager"</string>
    <string name="permdesc_asec_access" msgid="3094563844593878548">"Tillader, at appen kan få oplysninger om det interne lager."</string>
    <string name="permlab_asec_create" msgid="6414757234789336327">"oprette internt lager"</string>
    <string name="permdesc_asec_create" msgid="4558869273585856876">"Tillader, at appen kan oprette internt lager."</string>
    <string name="permlab_asec_destroy" msgid="526928328301618022">"ødelægge internt lager"</string>
    <string name="permdesc_asec_destroy" msgid="7218749286145526537">"Tillader, at appen kan ødelægge det interne lager."</string>
    <string name="permlab_asec_mount_unmount" msgid="8877998101944999386">"montere/demontere det interne lager"</string>
    <string name="permdesc_asec_mount_unmount" msgid="3451360114902490929">"Tillader, at appen kan montere/demontere det interne lager."</string>
    <string name="permlab_asec_rename" msgid="7496633954080472417">"omdøbe internt lager"</string>
    <string name="permdesc_asec_rename" msgid="1794757588472127675">"Tillader, at appen kan omdøbe det interne lager."</string>
    <string name="permlab_vibrate" msgid="7696427026057705834">"kontrollere vibration"</string>
    <string name="permdesc_vibrate" msgid="6284989245902300945">"Tillader, at appen kan kontrollere vibratoren."</string>
    <string name="permlab_flashlight" msgid="2155920810121984215">"kontroller lommelygte"</string>
    <string name="permdesc_flashlight" msgid="6522284794568368310">"Tillader, at appen kan kontrollere lommelygten."</string>
    <string name="permlab_manageUsb" msgid="1113453430645402723">"administrer præferencer og tilladelser for USB-enheder"</string>
    <string name="permdesc_manageUsb" msgid="7776155430218239833">"Tillader, at applikationen kan administrere præferencer og tilladelser for USB-enheder."</string>
    <string name="permlab_accessMtp" msgid="4953468676795917042">"implementere MTP-protokol"</string>
    <string name="permdesc_accessMtp" msgid="6532961200486791570">"Tillader adgang til kerne-MTP-driveren for at implementere MTB USB-protokollen."</string>
    <string name="permlab_hardware_test" msgid="4148290860400659146">"test hardware"</string>
    <string name="permdesc_hardware_test" msgid="6597964191208016605">"Tillader, at appen kan kontrollere forskellige perifere enheder til at teste hardwaren."</string>
    <string name="permlab_callPhone" msgid="3925836347681847954">"ringe direkte op til telefonnumre"</string>
    <string name="permdesc_callPhone" msgid="3740797576113760827">"Tillader, at appen kan ringe til telefonnumre uden din indgriben. Dette kan resultere i uventede opkrævninger eller opkald. Bemærk, at appen med denne tilladelse ikke kan ringe til nødopkaldsnumre. Skadelige apps kan koste dig penge ved at foretage opkald uden din bekræftelse."</string>
    <string name="permlab_callPrivileged" msgid="4198349211108497879">"ringe direkte op til alle telefonnumre"</string>
    <string name="permdesc_callPrivileged" msgid="1689024901509996810">"Tillader, at appen kan ringe til et hvilket som helst nummer, bl.a. nødopkald uden din indgriben. Ondsindede apps kan foretage unødvendige og ulovlige opkald til nødtjenester."</string>
    <string name="permlab_performCdmaProvisioning" product="tablet" msgid="4842576994144604821">"start CDMA-opsætning af tabletcomputeren direkte"</string>
    <string name="permlab_performCdmaProvisioning" product="default" msgid="5604848095315421425">"start CDMA-telefonopsætning direkte"</string>
    <string name="permdesc_performCdmaProvisioning" msgid="1994193538802314186">"Tillader, at appen kan starte CDMA-levering. Ondsindede apps kan starte unødvendig CDMA-levering."</string>
    <string name="permlab_locationUpdates" msgid="7785408253364335740">"kontroller underretninger om placeringsopdatering"</string>
    <string name="permdesc_locationUpdates" msgid="1120741557891438876">"Tillader, at appen kan aktivere/deaktivere underretninger om placeringsopdatering fra senderen. Anvendes ikke i almindelige apps."</string>
    <string name="permlab_checkinProperties" msgid="7855259461268734914">"egenskaber for adgangskontrol"</string>
    <string name="permdesc_checkinProperties" msgid="4024526968630194128">"Tillader, at appen kan få læse/skrive-adgang til egenskaber, der er uploadet af kontroltjenesten. Anvendes ikke af almindelige apps."</string>
    <string name="permlab_bindGadget" msgid="776905339015863471">"vælg widgets"</string>
    <string name="permdesc_bindGadget" msgid="8261326938599049290">"Tillader, at appen kan fortælle systemet, hvilke widgets der kan bruges af hvilke apps. En app med denne tilladelse kan give andre apps adgang til personlige data. Anvendes ikke af normale apps."</string>
    <string name="permlab_modifyPhoneState" msgid="8423923777659292228">"rediger telefontilstand"</string>
    <string name="permdesc_modifyPhoneState" msgid="1029877529007686732">"Tillader, at appen kan styre enhedens telefonfunktioner. En app med denne tilladelse kan skifte netværk, slå telefonsenderen til og fra og lignende uden at underrette dig."</string>
    <string name="permlab_readPhoneState" msgid="9178228524507610486">"læse telefonens status og identitet"</string>
    <string name="permdesc_readPhoneState" msgid="1639212771826125528">"Tillader, at appen kan få adgang til telefonfunktionerne på enheden. Med denne tilladelse kan appen fastslå telefonnummeret og enheds-id\'erne, hvorvidt et opkald er aktivt samt det eksterne nummer, der oprettes forbindelse til via et opkald."</string>
    <string name="permlab_wakeLock" product="tablet" msgid="1531731435011495015">"afholde tabletcomputeren fra at gå i dvale"</string>
    <string name="permlab_wakeLock" product="default" msgid="573480187941496130">"afholde telefonen fra at gå i dvale"</string>
    <string name="permdesc_wakeLock" product="tablet" msgid="7311319824400447868">"Tillader, at appen kan forhindre tabletten i at gå i dvale."</string>
    <string name="permdesc_wakeLock" product="default" msgid="8559100677372928754">"Tillader, at appen kan forhindre, at telefonen går i dvale."</string>
    <string name="permlab_transmitIr" msgid="7545858504238530105">"send infrarød"</string>
    <string name="permdesc_transmitIr" product="tablet" msgid="5358308854306529170">"Tillader, at appen bruger tablettens infrarøde sender."</string>
    <string name="permdesc_transmitIr" product="default" msgid="7957763745020300725">"Tillader, at appen bruger telefonens infrarøde sender."</string>
    <string name="permlab_devicePower" product="tablet" msgid="2787034722616350417">"tænd eller sluk for tabletcomputeren"</string>
    <string name="permlab_devicePower" product="default" msgid="4928622470980943206">"tænd eller sluk for telefonen"</string>
    <string name="permdesc_devicePower" product="tablet" msgid="6689862878984631831">"Tillader, at appen kan slukke og tænde din tablet."</string>
    <string name="permdesc_devicePower" product="default" msgid="6037057348463131032">"Tillader, at appen kan slukke og tænde telefonen."</string>
    <string name="permlab_factoryTest" msgid="3715225492696416187">"kør i fabriksindstillet testtilstand"</string>
    <string name="permdesc_factoryTest" product="tablet" msgid="3952059318359653091">"Kør som en producenttest på lavt niveau, der giver fuld adgang til tabletens hardware. Kun tilgængeligt når en tablet kører i producenttesttilstand."</string>
    <string name="permdesc_factoryTest" product="default" msgid="8136644990319244802">"Kør som en producenttest på lavt niveau. Giver fuld adgang til telefonens hardware. Kun tilgængeligt når en telefon kører i producenttesttilstand."</string>
    <string name="permlab_setWallpaper" msgid="6627192333373465143">"angiv tapet"</string>
    <string name="permdesc_setWallpaper" msgid="7373447920977624745">"Tillader, at appen kan konfigurere systembaggrunden."</string>
    <string name="permlab_setWallpaperHints" msgid="3278608165977736538">"ændre størrelsen på din baggrund"</string>
    <string name="permdesc_setWallpaperHints" msgid="8235784384223730091">"Tillader, at appen giver tips til systembaggrundens størrelse."</string>
    <string name="permlab_masterClear" msgid="2315750423139697397">"nulstil system til fabriksstandarder"</string>
    <string name="permdesc_masterClear" msgid="3665380492633910226">"Tillader, at appen kan gendanne fabriksindstillingerne fuldstændigt, hvorved alle data, konfigurationer og installerede apps slettes."</string>
    <string name="permlab_setTime" msgid="2021614829591775646">"angive tid"</string>
    <string name="permdesc_setTime" product="tablet" msgid="1896341438151152881">"Tillader, at appen kan ændre klokkeslættet på din tablet."</string>
    <string name="permdesc_setTime" product="default" msgid="1855702730738020">"Tillader, at en app kan ændre telefonens klokkeslæt."</string>
    <string name="permlab_setTimeZone" msgid="2945079801013077340">"angiv tidszone"</string>
    <string name="permdesc_setTimeZone" product="tablet" msgid="1676983712315827645">"Tillader, at appen kan ændre tidszonen på din tablet."</string>
    <string name="permdesc_setTimeZone" product="default" msgid="4499943488436633398">"Tillader, at appen kan ændre tidszonen på din telefon."</string>
    <string name="permlab_accountManagerService" msgid="4829262349691386986">"fungerer som kontoadministrationstjeneste"</string>
    <string name="permdesc_accountManagerService" msgid="1948455552333615954">"Tillader, at en app kan foretage opkald til kontogodkendere."</string>
    <string name="permlab_getAccounts" msgid="1086795467760122114">"finde konti på enheden"</string>
    <string name="permdesc_getAccounts" product="tablet" msgid="2741496534769660027">"Tillader, at appen kan hente listen over konti, der er kendt af tabletten. Dette kan omfatte alle konti, der er oprettet af de applikationer, som du har installeret."</string>
    <string name="permdesc_getAccounts" product="default" msgid="3448316822451807382">"Tillader, at appen kan hente listen over konti, der er kendt af telefonen. Dette kan omfatte alle konti, der er oprettet af de applikationer, som du har installeret."</string>
    <string name="permlab_authenticateAccounts" msgid="5265908481172736933">"oprette konti og angive adgangskoder"</string>
    <string name="permdesc_authenticateAccounts" msgid="5472124296908977260">"Tillader, at en app kan bruge kontoadministratorens kontogodkendelsesegenskaber, bl.a. oprettelse af konti samt hentning og angivelse af deres adgangskoder."</string>
    <string name="permlab_manageAccounts" msgid="4983126304757177305">"tilføje eller fjerne konti"</string>
    <string name="permdesc_manageAccounts" msgid="8698295625488292506">"Tillader, at appen kan foretage handlinger såsom at tilføje og fjerne konti og slette adgangskoden."</string>
    <string name="permlab_useCredentials" msgid="235481396163877642">"bruge konti på enheden"</string>
    <string name="permdesc_useCredentials" msgid="7984227147403346422">"Tillader, at appen kan anmode om godkendelsestokens."</string>
    <string name="permlab_accessNetworkState" msgid="4951027964348974773">"se netværksforbindelser"</string>
    <string name="permdesc_accessNetworkState" msgid="8318964424675960975">"Tillader, at appen kan læse oplysninger om netværksforbindelser, f.eks. eksisterende og forbundne netværk."</string>
    <string name="permlab_createNetworkSockets" msgid="8018758136404323658">"fuld netværksadgang"</string>
    <string name="permdesc_createNetworkSockets" msgid="3403062187779724185">"Tillader, at appen kan oprette netværkssockets og bruge tilpassede netværksprotokoller. Browseren og andre applikationer indeholder midler til at sende data til internettet, så med denne tilladelse er der ingen forpligtelse til at sende data til internettet."</string>
    <string name="permlab_writeApnSettings" msgid="505660159675751896">"ændre/opfange netværksindstillinger og trafik"</string>
    <string name="permdesc_writeApnSettings" msgid="5333798886412714193">"Tillader, at appen kan ændre netværksindstillinger og opsnappe og inspicere al netværkstrafik, f.eks. for at ændre proxy og port for et adgangspunkt. Ondsindede apps kan overvåge, omdirigere eller ændre netværkspakker uden din viden."</string>
    <string name="permlab_changeNetworkState" msgid="958884291454327309">"skift netværksforbindelse"</string>
    <string name="permdesc_changeNetworkState" msgid="6789123912476416214">"Tillader, at appen kan ændre netværksforbindelsens tilstand."</string>
    <string name="permlab_changeTetherState" msgid="5952584964373017960">"skifte forbindelse til netdeling"</string>
    <string name="permdesc_changeTetherState" msgid="1524441344412319780">"Tillader, at appen kan ændre tilstand for en netværksforbindelse via netdeling."</string>
    <string name="permlab_changeBackgroundDataSetting" msgid="1400666012671648741">"skift brugerindstilling for baggrundsdata"</string>
    <string name="permdesc_changeBackgroundDataSetting" msgid="5347729578468744379">"Tillader, at appen kan ændre indstillingen for brug af baggrundsdata."</string>
    <string name="permlab_accessWifiState" msgid="5202012949247040011">"se Wi-Fi-forbindelser"</string>
    <string name="permdesc_accessWifiState" msgid="5002798077387803726">"Tillader, at appen kan læse oplysninger om Wi-Fi-netværk, f.eks. hvorvidt Wi-Fi er aktiveret og navnet på forbundne Wi-Fi-enheder."</string>
    <string name="permlab_changeWifiState" msgid="6550641188749128035">"oprette og afbryde Wi-Fi-forbindelse"</string>
    <string name="permdesc_changeWifiState" msgid="7137950297386127533">"Tillader, at appen kan oprette og afbryde forbindelsen fra Wi-Fi-adgangspunkter og foretage ændringer i enhedskonfigurationen for Wi-Fi-netværk."</string>
    <string name="permlab_changeWifiMulticastState" msgid="1368253871483254784">"tillad Wi-Fi-multicastmodtagelse"</string>
    <string name="permdesc_changeWifiMulticastState" product="tablet" msgid="7969774021256336548">"Tillader, at appen kan modtage pakker, der sendes til alle enheder på et Wi-Fi-netværk ved hjælp af multicastadresser, ikke kun din tablet. Den bruger mere strøm end tilstanden, der ikke anvender multicast."</string>
    <string name="permdesc_changeWifiMulticastState" product="default" msgid="6851949706025349926">"Tillader, at appen kan modtage pakker, der sendes til alle enheder på et Wi-Fi-netværk ved hjælp af multicastadresser, ikke kun din telefon. Den bruger mere strøm end tilstanden, der ikke anvender multicast."</string>
    <string name="permlab_bluetoothAdmin" msgid="6006967373935926659">"få adgang til Bluetooth-indstillinger"</string>
    <string name="permdesc_bluetoothAdmin" product="tablet" msgid="6921177471748882137">"Tillader, at appen kan konfigurere den lokale Bluetooth-tablet samt finde og parre med fjerne enheder."</string>
    <string name="permdesc_bluetoothAdmin" product="default" msgid="8931682159331542137">"Tillader, at appen kan konfigurere den lokale Bluetooth-telefon samt finde og parre med eksterne enheder."</string>
    <string name="permlab_bluetoothPriv" msgid="4009494246009513828">"tillader Bluetooth-parring efter applikation"</string>
    <string name="permdesc_bluetoothPriv" product="tablet" msgid="8045735193417468857">"Tillader, at appen parrer med eksterne enheder uden brugerinteraktion."</string>
    <string name="permdesc_bluetoothPriv" product="default" msgid="8045735193417468857">"Tillader, at appen parrer med eksterne enheder uden brugerinteraktion."</string>
    <string name="permlab_accessWimaxState" msgid="4195907010610205703">"tilslut og afbryd fra WiMAX"</string>
    <string name="permdesc_accessWimaxState" msgid="6360102877261978887">"Tillader, at appen kan fastslå, hvorvidt WiMAX er aktiveret, og oplysninger om eventuelle WiMAX-netværk, der er forbundet."</string>
    <string name="permlab_changeWimaxState" msgid="2405042267131496579">"Skift WiMAX-tilstand"</string>
    <string name="permdesc_changeWimaxState" product="tablet" msgid="3156456504084201805">"Tillader, at appen kan oprette forbindelse fra tabletten og afbryde forbindelsen til tabletten på WiMAX-netværk."</string>
    <string name="permdesc_changeWimaxState" product="default" msgid="697025043004923798">"Tillader, at appen kan oprette forbindelse fra telefonen og afbryde forbindelsen til telefonen på WiMAX-netværk."</string>
    <string name="permlab_bluetooth" msgid="6127769336339276828">"parre med Bluetooth-enheder"</string>
    <string name="permdesc_bluetooth" product="tablet" msgid="3480722181852438628">"Tillader, at appen kan læse konfigurationen af ​​Bluetooth på tabletten samt kan oprette og acceptere forbindelser med parrede enheder."</string>
    <string name="permdesc_bluetooth" product="default" msgid="3207106324452312739">"Tillader, at appen kan læse konfigurationen af ​​Bluetooth på telefonen samt kan oprette og acceptere forbindelser med parrede enheder."</string>
    <string name="permlab_nfc" msgid="4423351274757876953">"kontrollere Near Field Communication"</string>
    <string name="permdesc_nfc" msgid="7120611819401789907">"Tillader, at appen kan kommunikere med NFC-tags (Near Field Communication), -kort og -læsere."</string>
    <string name="permlab_disableKeyguard" msgid="3598496301486439258">"deaktivere din skærmlås"</string>
    <string name="permdesc_disableKeyguard" msgid="6034203065077122992">"Tillader, at appen kan deaktivere tastaturlåsen og anden form for tilknyttet adgangskodesikkerhed. Telefonen deaktiverer f.eks. tastaturlåsen ved indgående telefonopkald og aktiverer tastaturlåsen igen, når opkaldet er afsluttet."</string>
    <string name="permlab_readSyncSettings" msgid="6201810008230503052">"læse indstillinger for synkronisering"</string>
    <string name="permdesc_readSyncSettings" msgid="2706745674569678644">"Tillader, at appen kan læse synkroniseringsindstillingerne for en konto. Denne tilladelse kan f.eks. fastslå, om appen Personer er synkroniseret med en konto."</string>
    <string name="permlab_writeSyncSettings" msgid="5408694875793945314">"slå synkronisering til og fra"</string>
    <string name="permdesc_writeSyncSettings" msgid="8956262591306369868">"Tillader, at en app kan ændre synkroniseringsindstillingerne for en konto. Denne tilladelse kan f.eks. anvendes til at aktivere synkronisering af appen Personer med en konto."</string>
    <string name="permlab_readSyncStats" msgid="7396577451360202448">"læse synkroniseringsstatistikker"</string>
    <string name="permdesc_readSyncStats" msgid="1510143761757606156">"Tillader, at en app kan læse synkroniseringsstatistikkerne for en konto, f.eks. historikken for synkroniserede begivenheder og hvor meget data der synkroniseres."</string>
    <string name="permlab_subscribedFeedsRead" msgid="4756609637053353318">"læs abonnerede feeds"</string>
    <string name="permdesc_subscribedFeedsRead" msgid="5557058907906144505">"Tillader, at appen kan hente oplysninger om de feeds, der synkroniseres."</string>
    <string name="permlab_subscribedFeedsWrite" msgid="9015246325408209296">"skriv abonnerede feeds"</string>
    <string name="permdesc_subscribedFeedsWrite" msgid="6928930188826089413">"Tillader, at appen kan ændre dine synkroniserede feeds. Ondsindede apps kan ændre dine synkroniserede feeds."</string>
    <string name="permlab_readDictionary" msgid="4107101525746035718">"læse termer, som du har føjet til ordbogen"</string>
    <string name="permdesc_readDictionary" msgid="659614600338904243">"Tillader, at appen kan læse alle ord, navne og sætninger, som brugeren har gemt i brugerordbogen."</string>
    <string name="permlab_writeDictionary" msgid="2183110402314441106">"føj ord til den brugerdefinerede ordbog"</string>
    <string name="permdesc_writeDictionary" msgid="8185385716255065291">"Tillader, at appen kan skrive nye ord i brugerordbogen."</string>
    <string name="permlab_sdcardRead" product="nosdcard" msgid="367275095159405468">"læse USB-lagerets indhold"</string>
    <string name="permlab_sdcardRead" product="default" msgid="2188156462934977940">"læse indholdet af dit SD-kort"</string>
    <string name="permdesc_sdcardRead" product="nosdcard" msgid="3446988712598386079">"Tillader, at appen læser indholdet på dit USB-lager."</string>
    <string name="permdesc_sdcardRead" product="default" msgid="2607362473654975411">"Tillader, at appen læser indholdet af dit SD-kort."</string>
    <string name="permlab_sdcardWrite" product="nosdcard" msgid="8485979062254666748">"ændre eller slette indhold på USB-lager"</string>
    <string name="permlab_sdcardWrite" product="default" msgid="8805693630050458763">"ændre eller slette indholdet på dit SD-kort"</string>
    <string name="permdesc_sdcardWrite" product="nosdcard" msgid="6175406299445710888">"Lader appen skrive til USB."</string>
    <string name="permdesc_sdcardWrite" product="default" msgid="4337417790936632090">"Tillader, at appen kan skrive til SD-kortet."</string>
    <string name="permlab_mediaStorageWrite" product="default" msgid="6859839199706879015">"Rediger/slet internt medielagringsindhold"</string>
    <string name="permdesc_mediaStorageWrite" product="default" msgid="8189160597698529185">"Tillader, appen kan ændre indholdet af det interne medielager."</string>
    <string name="permlab_manageDocs" product="default" msgid="5778318598448849829">"administrer dokumentlagring"</string>
    <string name="permdesc_manageDocs" product="default" msgid="8704323176914121484">"Tillader, at appen kan administrere dokumentlagring."</string>
    <string name="permlab_sdcardAccessAll" msgid="8150613823900460576">"få adgang til alle brugeres eksterne lagre"</string>
    <string name="permdesc_sdcardAccessAll" msgid="3215208357415891320">"Tillader, at appen får adgang til eksterne lagre for alle brugere."</string>
    <string name="permlab_cache_filesystem" msgid="5656487264819669824">"få adgang til cache-filsystemet"</string>
    <string name="permdesc_cache_filesystem" msgid="5578967642265550955">"Tillader, at appen kan læse og skrive i cachefilsystemet."</string>
    <string name="permlab_use_sip" msgid="5986952362795870502">"foretage/modtage internetopkald"</string>
    <string name="permdesc_use_sip" msgid="4717632000062674294">"Tillader, at appen kan anvende SIP-tjenesten til at foretage/modtage internetopkald."</string>
    <string name="permlab_bind_call_service" msgid="6724009726671246551">"interager med skærmen for indgående opkald"</string>
    <string name="permdesc_bind_call_service" msgid="8732547662442572435">"Tillader, at appen styrer, hvornår og hvordan brugeren ser skærmen for indgående opkald."</string>
    <string name="permlab_readNetworkUsageHistory" msgid="7862593283611493232">"læse oversigt over netværksbrug"</string>
    <string name="permdesc_readNetworkUsageHistory" msgid="7689060749819126472">"Tillader, at appen kan læse historisk netværksbrug for specifikke netværk og apps."</string>
    <string name="permlab_manageNetworkPolicy" msgid="2562053592339859990">"administrer netværkspolitik"</string>
    <string name="permdesc_manageNetworkPolicy" msgid="7537586771559370668">"Tillader, at appen kan administrere netværkspolitikker og definere appspecifikke regler."</string>
    <string name="permlab_modifyNetworkAccounting" msgid="5088217309088729650">"skift afregning af netværksbrug"</string>
    <string name="permdesc_modifyNetworkAccounting" msgid="5443412866746198123">"Tillader, at appen kan ændre den måde, som netværksforbrug udregnes på i forhold til apps. Anvendes ikke af normale apps."</string>
    <string name="permlab_markNetworkSocket" msgid="3658527214914959749">"ændre socketmærker"</string>
    <string name="permdesc_markNetworkSocket" msgid="7655568433696356578">"Tillader, at appen ændrer socketmærker ved omdirigering"</string>
    <string name="permlab_accessNotifications" msgid="7673416487873432268">"adgang til underretninger"</string>
    <string name="permdesc_accessNotifications" msgid="458457742683431387">"Tillader, at appen kan hente, undersøge og rydde underretninger, f.eks. dem, der er sendt af andre apps."</string>
    <string name="permlab_bindNotificationListenerService" msgid="7057764742211656654">"forpligte sig til en underretningslyttertjeneste"</string>
    <string name="permdesc_bindNotificationListenerService" msgid="985697918576902986">"Tillader brugeren at forpligte sig til en underretningslyttertjenestes grænseflade på øverste niveau. Bør aldrig være nødvendigt til almindelige apps."</string>
    <string name="permlab_invokeCarrierSetup" msgid="3699600833975117478">"aktivere konfigurationsappen, der leveres af mobilselskabet"</string>
    <string name="permdesc_invokeCarrierSetup" msgid="4159549152529111920">"Tillader, at brugeren aktiverer konfigurationsappen, der er forsynet af mobilselskabet. Dette bør aldrig være nødvendigt for almindelige apps."</string>
    <string name="permlab_accessNetworkConditions" msgid="8206077447838909516">"observer netværksforhold"</string>
    <string name="permdesc_accessNetworkConditions" msgid="6899102075825272211">"Tillader, at en applikation observerer netværksforhold. Bør aldrig være nødvendigt for almindelige apps."</string>
    <string name="policylab_limitPassword" msgid="4497420728857585791">"Indstil regler for adgangskode"</string>
    <string name="policydesc_limitPassword" msgid="3252114203919510394">"Kontroller længden samt tilladte tegn i adgangskoder til oplåsning af skærmen."</string>
    <string name="policylab_watchLogin" msgid="914130646942199503">"Overvåg forsøg på oplåsning af skærm"</string>
    <string name="policydesc_watchLogin" product="tablet" msgid="3215729294215070072">"Overvåg antallet af forkert indtastede adgangskoder, når du låser skærmen op, og lås din tablet, eller slet alle data i den, hvis der er indtastet for mange forkerte adgangskoder."</string>
    <string name="policydesc_watchLogin" product="default" msgid="5712323091846761073">"Overvåg antallet af forkerte adgangskoder ved oplåsning af skærmen, og lås telefonen eller slet alle data på telefonen, hvis der er indtastet for mange forkerte adgangskoder."</string>
    <string name="policylab_resetPassword" msgid="2620077191242688955">"Skifte adgangskode til oplåsning af skærm"</string>
    <string name="policydesc_resetPassword" msgid="605963962301904458">"Skifter adgangskode til oplåsning af skærmen."</string>
    <string name="policylab_forceLock" msgid="2274085384704248431">"Lås skærmen"</string>
    <string name="policydesc_forceLock" msgid="1141797588403827138">"Kontrollerer, hvordan og hvornår skærmen låses."</string>
    <string name="policylab_wipeData" msgid="3910545446758639713">"Slette alle data"</string>
    <string name="policydesc_wipeData" product="tablet" msgid="4306184096067756876">"Slet din tablets data uden varsel ved at gendanne fabriksindstillingerne."</string>
    <string name="policydesc_wipeData" product="default" msgid="5096895604574188391">"Slet telefonens data uden varsel ved at gendanne fabriksindstillingerne."</string>
    <string name="policylab_setGlobalProxy" msgid="2784828293747791446">"Angiv enhedens globale proxy"</string>
    <string name="policydesc_setGlobalProxy" msgid="6387497466660154931">"Angiv enhedens globale proxy, der skal bruges, mens politikken er aktiveret. Kun den første enhedsadministrator angiver den effektive globale proxy."</string>
    <string name="policylab_expirePassword" msgid="885279151847254056">"Angiv udløb for skærmlåskoden"</string>
    <string name="policydesc_expirePassword" msgid="1729725226314691591">"Kontroller, hvor ofte skærmlåsens adgangskode skal skiftes."</string>
    <string name="policylab_encryptedStorage" msgid="8901326199909132915">"Angiv kryptering af lager"</string>
    <string name="policydesc_encryptedStorage" msgid="2637732115325316992">"Kræver, at gemte appdata krypteres."</string>
    <string name="policylab_disableCamera" msgid="6395301023152297826">"Deaktiver kameraer"</string>
    <string name="policydesc_disableCamera" msgid="2306349042834754597">"Bloker brug af alle kameraer på enheden."</string>
    <string name="policylab_disableKeyguardFeatures" msgid="266329104542638802">"Deaktiver tastaturlåsfunktioner"</string>
    <string name="policydesc_disableKeyguardFeatures" msgid="3467082272186534614">"Forbyd brugen af ​​visse tastaturlåsfunktioner."</string>
  <string-array name="phoneTypes">
    <item msgid="8901098336658710359">"Hjem"</item>
    <item msgid="869923650527136615">"Mobil"</item>
    <item msgid="7897544654242874543">"Arbejde"</item>
    <item msgid="1103601433382158155">"Arbejdsfax"</item>
    <item msgid="1735177144948329370">"Hjemmefax"</item>
    <item msgid="603878674477207394">"Personsøger"</item>
    <item msgid="1650824275177931637">"Andet"</item>
    <item msgid="9192514806975898961">"Tilpasset"</item>
  </string-array>
  <string-array name="emailAddressTypes">
    <item msgid="8073994352956129127">"Hjem"</item>
    <item msgid="7084237356602625604">"Arbejde"</item>
    <item msgid="1112044410659011023">"Andet"</item>
    <item msgid="2374913952870110618">"Tilpasset"</item>
  </string-array>
  <string-array name="postalAddressTypes">
    <item msgid="6880257626740047286">"Hjem"</item>
    <item msgid="5629153956045109251">"Arbejde"</item>
    <item msgid="4966604264500343469">"Andet"</item>
    <item msgid="4932682847595299369">"Tilpasset"</item>
  </string-array>
  <string-array name="imAddressTypes">
    <item msgid="1738585194601476694">"Hjem"</item>
    <item msgid="1359644565647383708">"Arbejde"</item>
    <item msgid="7868549401053615677">"Anden"</item>
    <item msgid="3145118944639869809">"Tilpasset"</item>
  </string-array>
  <string-array name="organizationTypes">
    <item msgid="7546335612189115615">"Arbejde"</item>
    <item msgid="4378074129049520373">"Andet"</item>
    <item msgid="3455047468583965104">"Tilpasset"</item>
  </string-array>
  <string-array name="imProtocols">
    <item msgid="8595261363518459565">"AIM"</item>
    <item msgid="7390473628275490700">"Windows Live"</item>
    <item msgid="7882877134931458217">"Yahoo"</item>
    <item msgid="5035376313200585242">"Skype"</item>
    <item msgid="7532363178459444943">"QQ"</item>
    <item msgid="3713441034299660749">"Google Talk"</item>
    <item msgid="2506857312718630823">"ICQ"</item>
    <item msgid="1648797903785279353">"Jabber"</item>
  </string-array>
    <string name="phoneTypeCustom" msgid="1644738059053355820">"Tilpasset"</string>
    <string name="phoneTypeHome" msgid="2570923463033985887">"Hjem"</string>
    <string name="phoneTypeMobile" msgid="6501463557754751037">"Mobil"</string>
    <string name="phoneTypeWork" msgid="8863939667059911633">"Arbejde"</string>
    <string name="phoneTypeFaxWork" msgid="3517792160008890912">"Arbejdsfax"</string>
    <string name="phoneTypeFaxHome" msgid="2067265972322971467">"Hjemmefax"</string>
    <string name="phoneTypePager" msgid="7582359955394921732">"Personsøger"</string>
    <string name="phoneTypeOther" msgid="1544425847868765990">"Andet"</string>
    <string name="phoneTypeCallback" msgid="2712175203065678206">"Tilbagekald"</string>
    <string name="phoneTypeCar" msgid="8738360689616716982">"Bil"</string>
    <string name="phoneTypeCompanyMain" msgid="540434356461478916">"Virksomhed (hovednummer)"</string>
    <string name="phoneTypeIsdn" msgid="8022453193171370337">"ISDN"</string>
    <string name="phoneTypeMain" msgid="6766137010628326916">"Hoved"</string>
    <string name="phoneTypeOtherFax" msgid="8587657145072446565">"Andre faxbeskeder"</string>
    <string name="phoneTypeRadio" msgid="4093738079908667513">"Radio"</string>
    <string name="phoneTypeTelex" msgid="3367879952476250512">"Telex"</string>
    <string name="phoneTypeTtyTdd" msgid="8606514378585000044">"TTY TDD"</string>
    <string name="phoneTypeWorkMobile" msgid="1311426989184065709">"Arbejdsmobiltelefon"</string>
    <string name="phoneTypeWorkPager" msgid="649938731231157056">"Personsøger"</string>
    <string name="phoneTypeAssistant" msgid="5596772636128562884">"Assistent"</string>
    <string name="phoneTypeMms" msgid="7254492275502768992">"mms"</string>
    <string name="eventTypeCustom" msgid="7837586198458073404">"Tilpasset"</string>
    <string name="eventTypeBirthday" msgid="2813379844211390740">"Fødselsdato"</string>
    <string name="eventTypeAnniversary" msgid="3876779744518284000">"Årsdag"</string>
    <string name="eventTypeOther" msgid="7388178939010143077">"Andet"</string>
    <string name="emailTypeCustom" msgid="8525960257804213846">"Tilpasset"</string>
    <string name="emailTypeHome" msgid="449227236140433919">"Hjem"</string>
    <string name="emailTypeWork" msgid="3548058059601149973">"Arbejde"</string>
    <string name="emailTypeOther" msgid="2923008695272639549">"Andet"</string>
    <string name="emailTypeMobile" msgid="119919005321166205">"Mobil"</string>
    <string name="postalTypeCustom" msgid="8903206903060479902">"Tilpasset"</string>
    <string name="postalTypeHome" msgid="8165756977184483097">"Hjem"</string>
    <string name="postalTypeWork" msgid="5268172772387694495">"Arbejde"</string>
    <string name="postalTypeOther" msgid="2726111966623584341">"Andet"</string>
    <string name="imTypeCustom" msgid="2074028755527826046">"Tilpasset"</string>
    <string name="imTypeHome" msgid="6241181032954263892">"Hjem"</string>
    <string name="imTypeWork" msgid="1371489290242433090">"Arbejde"</string>
    <string name="imTypeOther" msgid="5377007495735915478">"Andet"</string>
    <string name="imProtocolCustom" msgid="6919453836618749992">"Tilpasset"</string>
    <string name="imProtocolAim" msgid="7050360612368383417">"AIM"</string>
    <string name="imProtocolMsn" msgid="144556545420769442">"Windows Live"</string>
    <string name="imProtocolYahoo" msgid="8271439408469021273">"Yahoo"</string>
    <string name="imProtocolSkype" msgid="9019296744622832951">"Skype"</string>
    <string name="imProtocolQq" msgid="8887484379494111884">"QQ"</string>
    <string name="imProtocolGoogleTalk" msgid="493902321140277304">"Hangouts"</string>
    <string name="imProtocolIcq" msgid="1574870433606517315">"ICQ"</string>
    <string name="imProtocolJabber" msgid="2279917630875771722">"Jabber"</string>
    <string name="imProtocolNetMeeting" msgid="8287625655986827971">"NetMeeting"</string>
    <string name="orgTypeWork" msgid="29268870505363872">"Arbejde"</string>
    <string name="orgTypeOther" msgid="3951781131570124082">"Andet"</string>
    <string name="orgTypeCustom" msgid="225523415372088322">"Tilpasset"</string>
    <string name="relationTypeCustom" msgid="3542403679827297300">"Tilpasset"</string>
    <string name="relationTypeAssistant" msgid="6274334825195379076">"Assistent"</string>
    <string name="relationTypeBrother" msgid="8757913506784067713">"Bror"</string>
    <string name="relationTypeChild" msgid="1890746277276881626">"Barn"</string>
    <string name="relationTypeDomesticPartner" msgid="6904807112121122133">"Samlever"</string>
    <string name="relationTypeFather" msgid="5228034687082050725">"Far"</string>
    <string name="relationTypeFriend" msgid="7313106762483391262">"Ven"</string>
    <string name="relationTypeManager" msgid="6365677861610137895">"Chef"</string>
    <string name="relationTypeMother" msgid="4578571352962758304">"Mor"</string>
    <string name="relationTypeParent" msgid="4755635567562925226">"Forælder"</string>
    <string name="relationTypePartner" msgid="7266490285120262781">"Partner"</string>
    <string name="relationTypeReferredBy" msgid="101573059844135524">"Henvist af"</string>
    <string name="relationTypeRelative" msgid="1799819930085610271">"Familie"</string>
    <string name="relationTypeSister" msgid="1735983554479076481">"Søster"</string>
    <string name="relationTypeSpouse" msgid="394136939428698117">"Ægtefælle"</string>
    <string name="sipAddressTypeCustom" msgid="2473580593111590945">"Tilpasset"</string>
    <string name="sipAddressTypeHome" msgid="6093598181069359295">"Hjem"</string>
    <string name="sipAddressTypeWork" msgid="6920725730797099047">"Arbejde"</string>
    <string name="sipAddressTypeOther" msgid="4408436162950119849">"Andet"</string>
    <string name="quick_contacts_not_available" msgid="746098007828579688">"Der blev ikke fundet nogen applikation, som kan vise denne kontaktperson."</string>
    <string name="keyguard_password_enter_pin_code" msgid="3037685796058495017">"Indtast pinkode"</string>
    <string name="keyguard_password_enter_puk_code" msgid="4800725266925845333">"Indtast PUK- og pinkode"</string>
    <string name="keyguard_password_enter_puk_prompt" msgid="1341112146710087048">"PUK-kode"</string>
    <string name="keyguard_password_enter_pin_prompt" msgid="8027680321614196258">"Ny pinkode"</string>
    <string name="keyguard_password_entry_touch_hint" msgid="7858547464982981384"><font size="17">"Tryk for at angive adgangskode"</font></string>
    <string name="keyguard_password_enter_password_code" msgid="1054721668279049780">"Indtast adgangskoden for at låse op"</string>
    <string name="keyguard_password_enter_pin_password_code" msgid="6391755146112503443">"Indtast pinkode for at låse op"</string>
    <string name="keyguard_password_wrong_pin_code" msgid="2422225591006134936">"Forkert pinkode."</string>
    <string name="keyguard_label_text" msgid="861796461028298424">"Tryk på Menu og dernæst på 0 for at låse op."</string>
    <string name="emergency_call_dialog_number_for_display" msgid="696192103195090970">"Nødnummer"</string>
    <string name="lockscreen_carrier_default" msgid="8963839242565653192">"Ingen dækning."</string>
    <string name="lockscreen_screen_locked" msgid="7288443074806832904">"Skærmen er låst."</string>
    <string name="lockscreen_instructions_when_pattern_enabled" msgid="46154051614126049">"Tryk på Menu for at låse op eller foretage et nødopkald."</string>
    <string name="lockscreen_instructions_when_pattern_disabled" msgid="686260028797158364">"Tryk på Menu for at låse op."</string>
    <string name="lockscreen_pattern_instructions" msgid="7478703254964810302">"Tegn oplåsningsmønster"</string>
    <string name="lockscreen_emergency_call" msgid="5347633784401285225">"Nødopkald"</string>
    <string name="lockscreen_return_to_call" msgid="5244259785500040021">"Tilbage til opkald"</string>
    <string name="lockscreen_pattern_correct" msgid="9039008650362261237">"Rigtigt!"</string>
    <string name="lockscreen_pattern_wrong" msgid="4317955014948108794">"Prøv igen"</string>
    <string name="lockscreen_password_wrong" msgid="5737815393253165301">"Prøv igen"</string>
    <string name="faceunlock_multiple_failures" msgid="754137583022792429">"Det maksimale antal forsøg på at bruge Ansigtslås er overskredet"</string>
    <string name="lockscreen_plugged_in" msgid="8057762828355572315">"Oplader, <xliff:g id="NUMBER">%d</xliff:g> <xliff:g id="PERCENT">%%</xliff:g>"</string>
    <string name="lockscreen_charged" msgid="321635745684060624">"Opladet"</string>
    <string name="lockscreen_battery_short" msgid="4477264849386850266">"<xliff:g id="NUMBER">%d</xliff:g> <xliff:g id="PERCENT">%%</xliff:g>"</string>
    <string name="lockscreen_low_battery" msgid="1482873981919249740">"Tilslut din oplader."</string>
    <string name="lockscreen_missing_sim_message_short" msgid="5099439277819215399">"Intet SIM-kort"</string>
    <string name="lockscreen_missing_sim_message" product="tablet" msgid="151659196095791474">"Der er ikke noget SIM-kort i tabletcomputeren."</string>
    <string name="lockscreen_missing_sim_message" product="default" msgid="2186920585695169078">"Der er ikke noget SIM-kort i telefonen."</string>
    <string name="lockscreen_missing_sim_instructions" msgid="5372787138023272615">"Indsæt et SIM-kort."</string>
    <string name="lockscreen_missing_sim_instructions_long" msgid="3526573099019319472">"SIM-kortet mangler eller kan ikke læses. Indsæt et SIM-kort."</string>
    <string name="lockscreen_permanent_disabled_sim_message_short" msgid="5096149665138916184">"Ubrugeligt SIM-kort."</string>
    <string name="lockscreen_permanent_disabled_sim_instructions" msgid="910904643433151371">"Dit SIM-kort er blevet permanent deaktiveret.\nKontakt din tjenesteudbyder for at få et nyt SIM-kort."</string>
    <string name="lockscreen_transport_prev_description" msgid="201594905152746886">"Knap til forrige nummer"</string>
    <string name="lockscreen_transport_next_description" msgid="6089297650481292363">"Knap til næste nummer"</string>
    <string name="lockscreen_transport_pause_description" msgid="7659088786780128001">"Pause-knap"</string>
    <string name="lockscreen_transport_play_description" msgid="5888422938351019426">"Afspil-knap"</string>
    <string name="lockscreen_transport_stop_description" msgid="4562318378766987601">"Stop-knap"</string>
    <string name="emergency_calls_only" msgid="6733978304386365407">"Kun nødopkald"</string>
    <string name="lockscreen_network_locked_message" msgid="143389224986028501">"Netværket er låst"</string>
    <string name="lockscreen_sim_puk_locked_message" msgid="7441797339976230">"SIM-kortet er låst med PUK-koden."</string>
    <string name="lockscreen_sim_puk_locked_instructions" msgid="8127916255245181063">"Se brugervejledningen, eller kontakt kundeservice."</string>
    <string name="lockscreen_sim_locked_message" msgid="8066660129206001039">"SIM-kortet er låst."</string>
    <string name="lockscreen_sim_unlock_progress_dialog_message" msgid="595323214052881264">"Låser SIM-kortet op ..."</string>
    <string name="lockscreen_too_many_failed_attempts_dialog_message" msgid="6481623830344107222">"Du har tegnet dit oplåsningsmønster forkert <xliff:g id="NUMBER_0">%d</xliff:g> gange. \n\nPrøv igen om <xliff:g id="NUMBER_1">%d</xliff:g> sekunder."</string>
    <string name="lockscreen_too_many_failed_password_attempts_dialog_message" msgid="2725973286239344555">"Du har indtastet din adgangskode forkert <xliff:g id="NUMBER_0">%d</xliff:g> gange. \n\nPrøv igen om <xliff:g id="NUMBER_1">%d</xliff:g> sekunder."</string>
    <string name="lockscreen_too_many_failed_pin_attempts_dialog_message" msgid="6216672706545696955">"Du har indtastet en forkert pinkode <xliff:g id="NUMBER_0">%d</xliff:g> gange. \n\nPrøv igen om <xliff:g id="NUMBER_1">%d</xliff:g> sekunder."</string>
    <string name="lockscreen_failed_attempts_almost_glogin" product="tablet" msgid="9191611984625460820">"Du har tegnet dit oplåsningsmønster forkert <xliff:g id="NUMBER_0">%d</xliff:g> gange. Efter <xliff:g id="NUMBER_1">%d</xliff:g> yderligere forsøg vil du blive bedt om at låse din tablet op ved hjælp af dit Google-login\n\n  Prøv igen om <xliff:g id="NUMBER_2">%d</xliff:g> sekunder."</string>
    <string name="lockscreen_failed_attempts_almost_glogin" product="default" msgid="2590227559763762751">"Du har tegnet dit oplåsningsmønster forkert <xliff:g id="NUMBER_0">%d</xliff:g> gange. Efter <xliff:g id="NUMBER_1">%d</xliff:g> forsøg til vil du blive bedt om at låse din telefon op ved hjælp af dit Google-login.\n\n Prøv igen om <xliff:g id="NUMBER_2">%d</xliff:g> sekunder."</string>
    <string name="lockscreen_failed_attempts_almost_at_wipe" product="tablet" msgid="6128106399745755604">"Du har forsøgt at låse tabletten op forkert <xliff:g id="NUMBER_0">%d</xliff:g> gange. Efter yderligere <xliff:g id="NUMBER_1">%d</xliff:g> mislykkede forsøg nulstilles tabletten til fabriksindstillingerne, og alle brugerdata mistes."</string>
    <string name="lockscreen_failed_attempts_almost_at_wipe" product="default" msgid="8603565142156826565">"Du har forsøgt at låse telefonen op forkert <xliff:g id="NUMBER_0">%d</xliff:g> gange. Efter yderligere <xliff:g id="NUMBER_1">%d</xliff:g> mislykkede forsøg, nulstilles telefonen til fabriksindstillingerne, og alle brugerdata mistes."</string>
    <string name="lockscreen_failed_attempts_now_wiping" product="tablet" msgid="280873516493934365">"Du har forsøgt at låse tabletten op forkert <xliff:g id="NUMBER">%d</xliff:g> gange. Tabletten nulstilles til fabriksindstillingerne."</string>
    <string name="lockscreen_failed_attempts_now_wiping" product="default" msgid="3025504721764922246">"Du har forsøgt at låse telefonen op forkert <xliff:g id="NUMBER">%d</xliff:g> gange. Telefonen nulstilles til fabriksindstillingerne."</string>
    <string name="lockscreen_too_many_failed_attempts_countdown" msgid="6251480343394389665">"Prøv igen om <xliff:g id="NUMBER">%d</xliff:g> sekunder."</string>
    <string name="lockscreen_forgot_pattern_button_text" msgid="2626999449610695930">"Har du glemt mønstret?"</string>
    <string name="lockscreen_glogin_forgot_pattern" msgid="2588521501166032747">"Oplåsning af konto"</string>
    <string name="lockscreen_glogin_too_many_attempts" msgid="2751368605287288808">"For mange forsøg på at tegne mønstret korrekt"</string>
    <string name="lockscreen_glogin_instructions" msgid="3931816256100707784">"Lås op ved at logge ind med din Google-konto."</string>
    <string name="lockscreen_glogin_username_hint" msgid="8846881424106484447">"Brugernavn (e-mail)"</string>
    <string name="lockscreen_glogin_password_hint" msgid="5958028383954738528">"Adgangskode"</string>
    <string name="lockscreen_glogin_submit_button" msgid="7130893694795786300">"Log ind"</string>
    <string name="lockscreen_glogin_invalid_input" msgid="1364051473347485908">"Ugyldigt brugernavn eller ugyldig adgangskode."</string>
    <string name="lockscreen_glogin_account_recovery_hint" msgid="1696924763690379073">"Har du glemt dit brugernavn eller din adgangskode?\nBesøg "<b>"google.com/accounts/recovery"</b>"."</string>
    <string name="lockscreen_glogin_checking_password" msgid="7114627351286933867">"Kontrollerer..."</string>
    <string name="lockscreen_unlock_label" msgid="737440483220667054">"Lås op"</string>
    <string name="lockscreen_sound_on_label" msgid="9068877576513425970">"Lyd slået til"</string>
    <string name="lockscreen_sound_off_label" msgid="996822825154319026">"Lyd slået fra"</string>
    <string name="lockscreen_access_pattern_start" msgid="3941045502933142847">"Mønster er begyndt"</string>
    <string name="lockscreen_access_pattern_cleared" msgid="5583479721001639579">"Mønster er ryddet"</string>
    <string name="lockscreen_access_pattern_cell_added" msgid="6756031208359292487">"Celle er tilføjet"</string>
    <string name="lockscreen_access_pattern_detected" msgid="4988730895554057058">"Mønster er afsluttet"</string>
    <string name="keyguard_accessibility_widget_changed" msgid="5678624624681400191">"%1$s. Widget %2$d af %3$d."</string>
    <string name="keyguard_accessibility_add_widget" msgid="8273277058724924654">"Tilføj widget."</string>
    <string name="keyguard_accessibility_widget_empty_slot" msgid="1281505703307930757">"Tom"</string>
    <string name="keyguard_accessibility_unlock_area_expanded" msgid="2278106022311170299">"Oplåsningsområdet er udvidet."</string>
    <string name="keyguard_accessibility_unlock_area_collapsed" msgid="6366992066936076396">"Oplåsningsområdet er skjult."</string>
    <string name="keyguard_accessibility_widget" msgid="6527131039741808240">"Widget til <xliff:g id="WIDGET_INDEX">%1$s</xliff:g>."</string>
    <string name="keyguard_accessibility_user_selector" msgid="1226798370913698896">"Brugervælger"</string>
    <string name="keyguard_accessibility_status" msgid="8008264603935930611">"Status"</string>
    <string name="keyguard_accessibility_camera" msgid="8904231194181114603">"Kamera"</string>
    <string name="keygaurd_accessibility_media_controls" msgid="262209654292161806">"Mediekontrolelementer"</string>
    <string name="keyguard_accessibility_widget_reorder_start" msgid="8736853615588828197">"Omrokering af widgets er påbegyndt."</string>
    <string name="keyguard_accessibility_widget_reorder_end" msgid="7170190950870468320">"Omrokering af widgets er afsluttet."</string>
    <string name="keyguard_accessibility_widget_deleted" msgid="4426204263929224434">"Widgetten <xliff:g id="WIDGET_INDEX">%1$s</xliff:g> er slettet."</string>
    <string name="keyguard_accessibility_expand_lock_area" msgid="519859720934178024">"Udvid oplåsningsområdet."</string>
    <string name="keyguard_accessibility_slide_unlock" msgid="2959928478764697254">"Lås op ved at stryge."</string>
    <string name="keyguard_accessibility_pattern_unlock" msgid="1490840706075246612">"Lås op med mønster."</string>
    <string name="keyguard_accessibility_face_unlock" msgid="4817282543351718535">"Lås op med ansigt."</string>
    <string name="keyguard_accessibility_pin_unlock" msgid="2469687111784035046">"Lås op med pinkode."</string>
    <string name="keyguard_accessibility_password_unlock" msgid="7675777623912155089">"Lås op med adgangskode."</string>
    <string name="keyguard_accessibility_pattern_area" msgid="7679891324509597904">"Mønsterområde."</string>
    <string name="keyguard_accessibility_slide_area" msgid="6736064494019979544">"Strygeområde."</string>
    <string name="password_keyboard_label_symbol_key" msgid="992280756256536042">"?123"</string>
    <string name="password_keyboard_label_alpha_key" msgid="8001096175167485649">"ABC"</string>
    <string name="password_keyboard_label_alt_key" msgid="1284820942620288678">"ALT"</string>
    <string name="granularity_label_character" msgid="7336470535385009523">"tegn"</string>
    <string name="granularity_label_word" msgid="7075570328374918660">"ord"</string>
    <string name="granularity_label_link" msgid="5815508880782488267">"link"</string>
    <string name="granularity_label_line" msgid="5764267235026120888">"linje"</string>
    <string name="hour_ampm" msgid="4584338083529355982">"<xliff:g id="HOUR">%-l</xliff:g> <xliff:g id="AMPM">%P</xliff:g>"</string>
    <string name="hour_cap_ampm" msgid="2083465992940444366">"<xliff:g id="HOUR">%-l</xliff:g> <xliff:g id="AMPM">%p</xliff:g>"</string>
    <string name="factorytest_failed" msgid="5410270329114212041">"Fabrikstest mislykkedes"</string>
    <string name="factorytest_not_system" msgid="4435201656767276723">"Handlingen FACTORY_TEST understøttes kun af pakker installeret i /system/app."</string>
    <string name="factorytest_no_action" msgid="872991874799998561">"Der blev ikke fundet nogen pakke, som leverer handlingen FACTORY_TEST."</string>
    <string name="factorytest_reboot" msgid="6320168203050791643">"Genstart"</string>
    <string name="js_dialog_title" msgid="1987483977834603872">"På siden på \"<xliff:g id="TITLE">%s</xliff:g>\" står der:"</string>
    <string name="js_dialog_title_default" msgid="6961903213729667573">"Javascript"</string>
    <string name="js_dialog_before_unload_title" msgid="2619376555525116593">"Bekræft navigation"</string>
    <string name="js_dialog_before_unload_positive_button" msgid="3112752010600484130">"Forlad denne side"</string>
    <string name="js_dialog_before_unload_negative_button" msgid="5614861293026099715">"Bliv på denne side"</string>
    <string name="js_dialog_before_unload" msgid="3468816357095378590">"<xliff:g id="MESSAGE">%s</xliff:g>\n\nEr du sikker på, at du vil navigere væk fra denne side?"</string>
    <string name="save_password_label" msgid="6860261758665825069">"Bekræft"</string>
    <string name="double_tap_toast" msgid="4595046515400268881">"Tip! Dobbeltklik for at zoome ind eller ud."</string>
    <string name="autofill_this_form" msgid="4616758841157816676">"Autofyld"</string>
    <string name="setup_autofill" msgid="7103495070180590814">"Konfigurer Autofyld"</string>
    <string name="autofill_address_name_separator" msgid="6350145154779706772">" "</string>
    <string name="autofill_address_summary_name_format" msgid="3268041054899214945">"$1$2$3"</string>
    <string name="autofill_address_summary_separator" msgid="7483307893170324129">", "</string>
    <string name="autofill_address_summary_format" msgid="4874459455786827344">"$1$2$3"</string>
    <string name="autofill_province" msgid="2231806553863422300">"Provins"</string>
    <string name="autofill_postal_code" msgid="4696430407689377108">"Postnummer"</string>
    <string name="autofill_state" msgid="6988894195520044613">"Stat"</string>
    <string name="autofill_zip_code" msgid="8697544592627322946">"Postnummer"</string>
    <string name="autofill_county" msgid="237073771020362891">"Amt"</string>
    <string name="autofill_island" msgid="4020100875984667025">"Ø"</string>
    <string name="autofill_district" msgid="8400735073392267672">"Distrikt"</string>
    <string name="autofill_department" msgid="5343279462564453309">"Afdeling"</string>
    <string name="autofill_prefecture" msgid="2028499485065800419">"Præfektur"</string>
    <string name="autofill_parish" msgid="8202206105468820057">"Sogn"</string>
    <string name="autofill_area" msgid="3547409050889952423">"Område"</string>
    <string name="autofill_emirate" msgid="2893880978835698818">"Emirat"</string>
    <string name="permlab_readHistoryBookmarks" msgid="3775265775405106983">"læse dine webbogmærker og -historik"</string>
    <string name="permdesc_readHistoryBookmarks" msgid="8462378226600439658">"Tillader, at appen kan læse historikken om alle webadresser, som browseren har besøgt, og alle browserens bogmærker. Bemærk! Denne tilladelse håndhæves muligvis ikke af tredjepartsbrowsere eller andre applikationer med websøgningsfunktioner."</string>
    <string name="permlab_writeHistoryBookmarks" msgid="3714785165273314490">"skrive webbogmærker og -historik"</string>
    <string name="permdesc_writeHistoryBookmarks" product="tablet" msgid="6825527469145760922">"Tillader, at appen kan ændre browserens historik eller de bogmærker, der er gemt på din tablet. Dette kan give appen tilladelse til at slette eller ændre browserdata. Bemærk! Denne tilladelse håndhæves muligvis ikke af tredjepartsbrowsere eller andre applikationer med websøgningsfunktioner."</string>
    <string name="permdesc_writeHistoryBookmarks" product="default" msgid="8497389531014185509">"Tillader, at appen kan ændre browserens historik eller de bogmærker, der er gemt på din telefon. Dette kan give appen tilladelse til at slette eller ændre browserdata. Bemærk! Denne tilladelse håndhæves muligvis ikke af tredjepartsbrowsere eller andre applikationer med websøgningsfunktioner."</string>
    <string name="permlab_setAlarm" msgid="1379294556362091814">"indstille en alarm"</string>
    <string name="permdesc_setAlarm" msgid="316392039157473848">"Tillader, at appen kan indstille en alarm i en installeret alarmapp. Nogle alarmapps har muligvis ikke denne funktion."</string>
    <string name="permlab_addVoicemail" msgid="5525660026090959044">"tilføj telefonsvarer"</string>
    <string name="permdesc_addVoicemail" msgid="6604508651428252437">"Tillader, at appen kan tilføje beskeder på din telefonsvarer."</string>
    <string name="permlab_writeGeolocationPermissions" msgid="5962224158955273932">"skifte tilladelser til geografisk placering i Browser"</string>
    <string name="permdesc_writeGeolocationPermissions" msgid="1083743234522638747">"Tillader, at appen kan ændre browserens tilladelser angående geografisk placering. Ondsindede apps kan benytte dette til at sende oplysninger om placering til vilkårlige websites."</string>
    <string name="permlab_packageVerificationAgent" msgid="5568139100645829117">"bekræft pakker"</string>
    <string name="permdesc_packageVerificationAgent" msgid="8437590190990843381">"Tillader, at appen kan bekræfte, at en pakke kan installeres."</string>
    <string name="permlab_bindPackageVerifier" msgid="4187786793360326654">"bind til en bekræftelse af pakker"</string>
    <string name="permdesc_bindPackageVerifier" msgid="3180741773233862126">"Tillader, at indehaveren kan sende anmodninger om bekræftelser af pakker. Dette bør aldrig være nødvendigt for almindelige apps."</string>
    <string name="permlab_serialPort" msgid="546083327654631076">"adgang til serielle porte"</string>
    <string name="permdesc_serialPort" msgid="2991639985224598193">"Tillader, at indehaveren kan få adgang til serielle porte ved hjælp af SerialManager API."</string>
    <string name="permlab_accessContentProvidersExternally" msgid="5077774297943409285">"adgang til indholdsleverandører eksternt"</string>
    <string name="permdesc_accessContentProvidersExternally" msgid="4544346486697853685">"Giver indehaveren adgang til indholdsleverandører fra startsiden. Bør aldrig være nødvendigt for normale apps."</string>
    <string name="permlab_updateLock" msgid="3527558366616680889">"undgå automatiske enhedsopdateringer"</string>
    <string name="permdesc_updateLock" msgid="1655625832166778492">"Giver indehaveren ret til at give systemet oplysninger om, hvornår det vil være et godt tidspunkt for en ikke-interaktiv genstart for at opgradere enheden."</string>
    <string name="save_password_message" msgid="767344687139195790">"Ønsker du, at browseren skal huske denne adgangskode?"</string>
    <string name="save_password_notnow" msgid="6389675316706699758">"Ikke nu"</string>
    <string name="save_password_remember" msgid="6491879678996749466">"Husk"</string>
    <string name="save_password_never" msgid="8274330296785855105">"Aldrig"</string>
    <string name="open_permission_deny" msgid="7374036708316629800">"Du har ikke tilladelse til at åbne denne side."</string>
    <string name="text_copied" msgid="4985729524670131385">"Teksten er kopieret til udklipsholderen."</string>
    <string name="more_item_label" msgid="4650918923083320495">"Mere"</string>
    <string name="prepend_shortcut_label" msgid="2572214461676015642">"Menu+"</string>
    <string name="menu_space_shortcut_label" msgid="2410328639272162537">"plads"</string>
    <string name="menu_enter_shortcut_label" msgid="2743362785111309668">"indtast"</string>
    <string name="menu_delete_shortcut_label" msgid="3658178007202748164">"slet"</string>
    <string name="search_go" msgid="8298016669822141719">"Søg"</string>
    <string name="searchview_description_search" msgid="6749826639098512120">"Søg"</string>
    <string name="searchview_description_query" msgid="5911778593125355124">"Søgeforespørgsel"</string>
    <string name="searchview_description_clear" msgid="1330281990951833033">"Ryd forespørgslen"</string>
    <string name="searchview_description_submit" msgid="2688450133297983542">"Indsend forespørgslen"</string>
    <string name="searchview_description_voice" msgid="2453203695674994440">"Stemmesøgning"</string>
    <string name="enable_explore_by_touch_warning_title" msgid="7460694070309730149">"Vil du aktivere Udforsk ved berøring?"</string>
    <string name="enable_explore_by_touch_warning_message" product="tablet" msgid="8655887539089910577">"<xliff:g id="ACCESSIBILITY_SERVICE_NAME">%1$s</xliff:g> ønsker at aktivere Udforsk ved berøring. Når Udforsk ved berøring er tændt, kan du høre eller se beskrivelser af, hvad der er under din finger eller udføre bevægelser for at interagere med tabletten."</string>
    <string name="enable_explore_by_touch_warning_message" product="default" msgid="2708199672852373195">"<xliff:g id="ACCESSIBILITY_SERVICE_NAME">%1$s</xliff:g> ønsker at aktivere Udforsk ved berøring. Når Udforsk ved berøring er aktiveret, kan du høre eller se beskrivelser af, hvad der er under din finger, eller udføre bevægelser for at interagere med telefonen."</string>
    <string name="oneMonthDurationPast" msgid="7396384508953779925">"for 1 måned siden"</string>
    <string name="beforeOneMonthDurationPast" msgid="909134546836499826">"Før for 1 måned siden"</string>
  <plurals name="num_seconds_ago">
    <item quantity="one" msgid="4869870056547896011">"for 1 sekund siden"</item>
    <item quantity="other" msgid="3903706804349556379">"for <xliff:g id="COUNT">%d</xliff:g> sekunder siden"</item>
  </plurals>
  <plurals name="num_minutes_ago">
    <item quantity="one" msgid="3306787433088810191">"for 1 minut siden"</item>
    <item quantity="other" msgid="2176942008915455116">"for <xliff:g id="COUNT">%d</xliff:g> minutter siden"</item>
  </plurals>
  <plurals name="num_hours_ago">
    <item quantity="one" msgid="9150797944610821849">"for 1 time siden"</item>
    <item quantity="other" msgid="2467273239587587569">"for <xliff:g id="COUNT">%d</xliff:g> timer siden"</item>
  </plurals>
  <plurals name="last_num_days">
    <item quantity="other" msgid="3069992808164318268">"Seneste <xliff:g id="COUNT">%d</xliff:g> dage"</item>
  </plurals>
    <string name="last_month" msgid="3959346739979055432">"Seneste måned"</string>
    <string name="older" msgid="5211975022815554840">"Ældre"</string>
  <plurals name="num_days_ago">
    <item quantity="one" msgid="861358534398115820">"i går"</item>
    <item quantity="other" msgid="2479586466153314633">"for <xliff:g id="COUNT">%d</xliff:g> dage siden"</item>
  </plurals>
  <plurals name="in_num_seconds">
    <item quantity="one" msgid="2729745560954905102">"om 1 sekund"</item>
    <item quantity="other" msgid="1241926116443974687">"om <xliff:g id="COUNT">%d</xliff:g> sekunder"</item>
  </plurals>
  <plurals name="in_num_minutes">
    <item quantity="one" msgid="8793095251325200395">"om 1 minut"</item>
    <item quantity="other" msgid="3330713936399448749">"om <xliff:g id="COUNT">%d</xliff:g> minutter"</item>
  </plurals>
  <plurals name="in_num_hours">
    <item quantity="one" msgid="7164353342477769999">"om 1 time"</item>
    <item quantity="other" msgid="547290677353727389">"om <xliff:g id="COUNT">%d</xliff:g> timer"</item>
  </plurals>
  <plurals name="in_num_days">
    <item quantity="one" msgid="5413088743009839518">"i morgen"</item>
    <item quantity="other" msgid="5109449375100953247">"om <xliff:g id="COUNT">%d</xliff:g> dage"</item>
  </plurals>
  <plurals name="abbrev_num_seconds_ago">
    <item quantity="one" msgid="1849036840200069118">"for 1 sek. siden"</item>
    <item quantity="other" msgid="3699169366650930415">"for <xliff:g id="COUNT">%d</xliff:g> sek. siden"</item>
  </plurals>
  <plurals name="abbrev_num_minutes_ago">
    <item quantity="one" msgid="6361490147113871545">"for 1 min. siden"</item>
    <item quantity="other" msgid="851164968597150710">"for <xliff:g id="COUNT">%d</xliff:g> min. siden"</item>
  </plurals>
  <plurals name="abbrev_num_hours_ago">
    <item quantity="one" msgid="4796212039724722116">"for 1 time siden"</item>
    <item quantity="other" msgid="6889970745748538901">"for <xliff:g id="COUNT">%d</xliff:g> timer siden"</item>
  </plurals>
  <plurals name="abbrev_num_days_ago">
    <item quantity="one" msgid="8463161711492680309">"i går"</item>
    <item quantity="other" msgid="3453342639616481191">"for <xliff:g id="COUNT">%d</xliff:g> dage siden"</item>
  </plurals>
  <plurals name="abbrev_in_num_seconds">
    <item quantity="one" msgid="5842225370795066299">"om 1 sek."</item>
    <item quantity="other" msgid="5495880108825805108">"om <xliff:g id="COUNT">%d</xliff:g> sekunder"</item>
  </plurals>
  <plurals name="abbrev_in_num_minutes">
    <item quantity="one" msgid="562786149928284878">"om 1 min."</item>
    <item quantity="other" msgid="4216113292706568726">"om <xliff:g id="COUNT">%d</xliff:g> min."</item>
  </plurals>
  <plurals name="abbrev_in_num_hours">
    <item quantity="one" msgid="3274708118124045246">"om 1 time"</item>
    <item quantity="other" msgid="3705373766798013406">"om <xliff:g id="COUNT">%d</xliff:g> timer"</item>
  </plurals>
  <plurals name="abbrev_in_num_days">
    <item quantity="one" msgid="2178576254385739855">"i morgen"</item>
    <item quantity="other" msgid="2973062968038355991">"om <xliff:g id="COUNT">%d</xliff:g> dage"</item>
  </plurals>
    <string name="preposition_for_date" msgid="9093949757757445117">"den <xliff:g id="DATE">%s</xliff:g>"</string>
    <string name="preposition_for_time" msgid="5506831244263083793">"kl. <xliff:g id="TIME">%s</xliff:g>"</string>
    <string name="preposition_for_year" msgid="5040395640711867177">"i <xliff:g id="YEAR">%s</xliff:g>"</string>
    <string name="day" msgid="8144195776058119424">"dag"</string>
    <string name="days" msgid="4774547661021344602">"dage"</string>
    <string name="hour" msgid="2126771916426189481">"time"</string>
    <string name="hours" msgid="894424005266852993">"timer"</string>
    <string name="minute" msgid="9148878657703769868">"min."</string>
    <string name="minutes" msgid="5646001005827034509">"min."</string>
    <string name="second" msgid="3184235808021478">"sek."</string>
    <string name="seconds" msgid="3161515347216589235">"sek."</string>
    <string name="week" msgid="5617961537173061583">"uge"</string>
    <string name="weeks" msgid="6509623834583944518">"uger"</string>
    <string name="year" msgid="4001118221013892076">"år"</string>
    <string name="years" msgid="6881577717993213522">"år"</string>
  <plurals name="duration_seconds">
    <item quantity="one" msgid="6962015528372969481">"Ét sekund"</item>
    <item quantity="other" msgid="1886107766577166786">"<xliff:g id="COUNT">%d</xliff:g> sekunder"</item>
  </plurals>
  <plurals name="duration_minutes">
    <item quantity="one" msgid="4915414002546085617">"Ét minut"</item>
    <item quantity="other" msgid="3165187169224908775">"<xliff:g id="COUNT">%d</xliff:g> minutter"</item>
  </plurals>
  <plurals name="duration_hours">
    <item quantity="one" msgid="8917467491248809972">"Én time"</item>
    <item quantity="other" msgid="3863962854246773930">"<xliff:g id="COUNT">%d</xliff:g> timer"</item>
  </plurals>
    <string name="VideoView_error_title" msgid="3534509135438353077">"Videoproblem"</string>
    <string name="VideoView_error_text_invalid_progressive_playback" msgid="3186670335938670444">"Denne video kan ikke streames på denne enhed."</string>
    <string name="VideoView_error_text_unknown" msgid="3450439155187810085">"Videoen kan ikke afspilles."</string>
    <string name="VideoView_error_button" msgid="2822238215100679592">"OK"</string>
    <string name="relative_time" msgid="1818557177829411417">"<xliff:g id="DATE">%1$s</xliff:g>, <xliff:g id="TIME">%2$s</xliff:g>"</string>
    <string name="noon" msgid="7245353528818587908">"middag"</string>
    <string name="Noon" msgid="3342127745230013127">"Middag"</string>
    <string name="midnight" msgid="7166259508850457595">"midnat"</string>
    <string name="Midnight" msgid="5630806906897892201">"Midnat"</string>
    <string name="elapsed_time_short_format_mm_ss" msgid="4431555943828711473">"<xliff:g id="MINUTES">%1$02d</xliff:g>:<xliff:g id="SECONDS">%2$02d</xliff:g>"</string>
    <string name="elapsed_time_short_format_h_mm_ss" msgid="1846071997616654124">"<xliff:g id="HOURS">%1$d</xliff:g>:<xliff:g id="MINUTES">%2$02d</xliff:g>:<xliff:g id="SECONDS">%3$02d</xliff:g>"</string>
    <string name="selectAll" msgid="6876518925844129331">"Vælg alle"</string>
    <string name="cut" msgid="3092569408438626261">"Klip"</string>
    <string name="copy" msgid="2681946229533511987">"Kopier"</string>
    <string name="paste" msgid="5629880836805036433">"Indsæt"</string>
    <string name="replace" msgid="5781686059063148930">"Erstat..."</string>
    <string name="delete" msgid="6098684844021697789">"Slet"</string>
    <string name="copyUrl" msgid="2538211579596067402">"Kopier webadresse"</string>
    <string name="selectTextMode" msgid="1018691815143165326">"Markér tekst"</string>
    <string name="textSelectionCABTitle" msgid="5236850394370820357">"Tekstmarkering"</string>
    <string name="addToDictionary" msgid="4352161534510057874">"Føj til ordbog"</string>
    <string name="deleteText" msgid="6979668428458199034">"Slet"</string>
    <string name="inputMethod" msgid="1653630062304567879">"Inputmetode"</string>
    <string name="editTextMenuTitle" msgid="4909135564941815494">"Teksthandlinger"</string>
    <string name="low_internal_storage_view_title" msgid="5576272496365684834">"Der er snart ikke mere lagerplads"</string>
    <string name="low_internal_storage_view_text" msgid="6640505817617414371">"Nogle systemfunktioner virker måske ikke"</string>
    <string name="app_running_notification_title" msgid="8718335121060787914">"<xliff:g id="APP_NAME">%1$s</xliff:g> kører"</string>
    <string name="app_running_notification_text" msgid="4653586947747330058">"Tryk for at få flere oplysninger eller for at stoppe appen."</string>
    <string name="ok" msgid="5970060430562524910">"OK"</string>
    <string name="cancel" msgid="6442560571259935130">"Annuller"</string>
    <string name="yes" msgid="5362982303337969312">"OK"</string>
    <string name="no" msgid="5141531044935541497">"Annuller"</string>
    <string name="dialog_alert_title" msgid="2049658708609043103">"Bemærk"</string>
    <string name="loading" msgid="7933681260296021180">"Indlæser…"</string>
    <string name="capital_on" msgid="1544682755514494298">"TIL"</string>
    <string name="capital_off" msgid="6815870386972805832">"FRA"</string>
    <string name="whichApplication" msgid="4533185947064773386">"Brug"</string>
    <string name="whichHomeApplication" msgid="4616420172727326782">"Vælg en startapp"</string>
    <string name="alwaysUse" msgid="4583018368000610438">"Brug som standard til denne handling."</string>
    <string name="clearDefaultHintMsg" msgid="3252584689512077257">"Ryd standard i Systemindstillinger &gt; Apps &gt; Downloadet."</string>
    <string name="chooseActivity" msgid="7486876147751803333">"Vælg en handling"</string>
    <string name="chooseUsbActivity" msgid="6894748416073583509">"Vælg en app til USB-enheden"</string>
    <string name="noApplications" msgid="2991814273936504689">"Der er ingen apps, der kan foretage denne handling."</string>
    <string name="aerr_title" msgid="1905800560317137752"></string>
    <string name="aerr_application" msgid="932628488013092776">"Applikationen <xliff:g id="APPLICATION">%1$s</xliff:g> er desværre stoppet."</string>
    <string name="aerr_process" msgid="4507058997035697579">"Processen <xliff:g id="PROCESS">%1$s</xliff:g> er desværre stoppet."</string>
    <string name="anr_title" msgid="4351948481459135709"></string>
    <string name="anr_activity_application" msgid="1904477189057199066">"<xliff:g id="APPLICATION">%2$s</xliff:g> svarer ikke.\n\nVil du lukke den?"</string>
    <string name="anr_activity_process" msgid="5776209883299089767">"Aktiviteten <xliff:g id="ACTIVITY">%1$s</xliff:g> svarer ikke.\n\nVil du at lukke den?"</string>
    <string name="anr_application_process" msgid="8941757607340481057">"<xliff:g id="APPLICATION">%1$s</xliff:g> svarer ikke. Vil du lukke den?"</string>
    <string name="anr_process" msgid="6513209874880517125">"Processen <xliff:g id="PROCESS">%1$s</xliff:g> svarer ikke.\n\nVil du lukke den?"</string>
    <string name="force_close" msgid="8346072094521265605">"OK"</string>
    <string name="report" msgid="4060218260984795706">"Rapportér"</string>
    <string name="wait" msgid="7147118217226317732">"Vent"</string>
    <string name="webpage_unresponsive" msgid="3272758351138122503">"Siden svarer ikke.\n\nVil du lukke den?"</string>
    <string name="launch_warning_title" msgid="1547997780506713581">"Appen er omdirigeret"</string>
    <string name="launch_warning_replace" msgid="6202498949970281412">"<xliff:g id="APP_NAME">%1$s</xliff:g> kører nu."</string>
    <string name="launch_warning_original" msgid="188102023021668683">"<xliff:g id="APP_NAME">%1$s</xliff:g> blev oprindeligt åbnet."</string>
    <string name="screen_compat_mode_scale" msgid="3202955667675944499">"Skaler"</string>
    <string name="screen_compat_mode_show" msgid="4013878876486655892">"Vis altid"</string>
    <string name="screen_compat_mode_hint" msgid="1064524084543304459">"Aktivér dette igen i Systemindstillinger &gt; Apps &gt; Downloadet."</string>
    <string name="smv_application" msgid="3307209192155442829">"Appen <xliff:g id="APPLICATION">%1$s</xliff:g> (proces <xliff:g id="PROCESS">%2$s</xliff:g>) har overtrådt sin egen StrictMode-politik."</string>
    <string name="smv_process" msgid="5120397012047462446">"Processen <xliff:g id="PROCESS">%1$s</xliff:g> har overtrådt sin egen StrictMode-politik."</string>
    <string name="android_upgrading_title" msgid="1584192285441405746">"Android opgraderes..."</string>
    <string name="android_upgrading_apk" msgid="7904042682111526169">"Optimerer app <xliff:g id="NUMBER_0">%1$d</xliff:g> ud af <xliff:g id="NUMBER_1">%2$d</xliff:g>."</string>
    <string name="android_upgrading_starting_apps" msgid="451464516346926713">"Sådan åbner du dine apps."</string>
    <string name="android_upgrading_complete" msgid="1405954754112999229">"Gennemfører start."</string>
    <string name="heavy_weight_notification" msgid="9087063985776626166">"<xliff:g id="APP">%1$s</xliff:g> er i gang"</string>
    <string name="heavy_weight_notification_detail" msgid="1721681741617898865">"Tryk for at skifte til appen"</string>
    <string name="heavy_weight_switcher_title" msgid="7153167085403298169">"Vil du skifte apps?"</string>
    <string name="heavy_weight_switcher_text" msgid="7022631924534406403">"Der kører allerede en anden app, der skal stoppes, før du kan starte en ny."</string>
    <string name="old_app_action" msgid="493129172238566282">"Tilbage til <xliff:g id="OLD_APP">%1$s</xliff:g>"</string>
    <string name="old_app_description" msgid="2082094275580358049">"Åbn ikke den nye app."</string>
    <string name="new_app_action" msgid="5472756926945440706">"Start <xliff:g id="OLD_APP">%1$s</xliff:g>"</string>
    <string name="new_app_description" msgid="1932143598371537340">"Stop den gamle app uden at gemme."</string>
    <string name="sendText" msgid="5209874571959469142">"Vælg en handling for teksten"</string>
    <string name="volume_ringtone" msgid="6885421406845734650">"Lydstyrke for opkald"</string>
    <string name="volume_music" msgid="5421651157138628171">"Lydstyrke for medier"</string>
    <string name="volume_music_hint_playing_through_bluetooth" msgid="9165984379394601533">"Afspilning via Bluetooth"</string>
    <string name="volume_music_hint_silent_ringtone_selected" msgid="8310739960973156272">"Lydløs ringetone er angivet"</string>
    <string name="volume_call" msgid="3941680041282788711">"Lydstyrke for opkald"</string>
    <string name="volume_bluetooth_call" msgid="2002891926351151534">"Lydstyrke for Bluetooth under opkald"</string>
    <string name="volume_alarm" msgid="1985191616042689100">"Lydstyrke for alarm"</string>
    <string name="volume_notification" msgid="2422265656744276715">"Lydstyrke for meddelelser"</string>
    <string name="volume_unknown" msgid="1400219669770445902">"Lydstyrke"</string>
    <string name="volume_icon_description_bluetooth" msgid="6538894177255964340">"Lydstyrke for bluetooth"</string>
    <string name="volume_icon_description_ringer" msgid="3326003847006162496">"Lydstyrke for ringetone"</string>
    <string name="volume_icon_description_incall" msgid="8890073218154543397">"Lydstyrke for opkald"</string>
    <string name="volume_icon_description_media" msgid="4217311719665194215">"Lydstyrke for medier"</string>
    <string name="volume_icon_description_notification" msgid="7044986546477282274">"Lydstyrke for meddelelser"</string>
    <string name="ringtone_default" msgid="3789758980357696936">"Standardringetone"</string>
    <string name="ringtone_default_with_actual" msgid="8129563480895990372">"Standardringetone (<xliff:g id="ACTUAL_RINGTONE">%1$s</xliff:g>)"</string>
    <string name="ringtone_silent" msgid="7937634392408977062">"Ingen"</string>
    <string name="ringtone_picker_title" msgid="3515143939175119094">"Ringetoner"</string>
    <string name="ringtone_unknown" msgid="5477919988701784788">"Ukendt ringetone"</string>
  <plurals name="wifi_available">
    <item quantity="one" msgid="6654123987418168693">"Wi-Fi-netværk tilgængeligt"</item>
    <item quantity="other" msgid="4192424489168397386">"Tilgængelige Wi-Fi-netværk"</item>
  </plurals>
  <plurals name="wifi_available_detailed">
    <item quantity="one" msgid="1634101450343277345">"Åbent Wi-Fi-netværk tilgængeligt"</item>
    <item quantity="other" msgid="7915895323644292768">"Der er åbne Wi-Fi-netværk tilgængelige"</item>
  </plurals>
    <string name="wifi_available_sign_in" msgid="4029489716605255386">"Log ind på Wi-Fi-netværket"</string>
    <string name="network_available_sign_in" msgid="8495155593358054676">"Log ind på netværk"</string>
    <!-- no translation found for network_available_sign_in_detailed (8000081941447976118) -->
    <skip />
    <string name="wifi_watchdog_network_disabled" msgid="7904214231651546347">"Kunne ikke oprette forbindelse til Wi-Fi"</string>
    <string name="wifi_watchdog_network_disabled_detailed" msgid="5548780776418332675">" har en dårlig internetforbindelse."</string>
    <string name="wifi_p2p_dialog_title" msgid="97611782659324517">"Wi-Fi Direct"</string>
    <string name="wifi_p2p_turnon_message" msgid="2909250942299627244">"Start Wi-Fi Direct. Dette slår Wi-Fi-klient/hotspot fra."</string>
    <string name="wifi_p2p_failed_message" msgid="3763669677935623084">"Wi-Fi Direct kunne ikke startes."</string>
    <string name="wifi_p2p_enabled_notification_title" msgid="2068321881673734886">"Wi-Fi Direct er slået til"</string>
    <string name="wifi_p2p_enabled_notification_message" msgid="1638949953993894335">"Tryk for indstillinger"</string>
    <string name="accept" msgid="1645267259272829559">"Accepter"</string>
    <string name="decline" msgid="2112225451706137894">"Afvis"</string>
    <string name="wifi_p2p_invitation_sent_title" msgid="1318975185112070734">"Invitationen er sendt"</string>
    <string name="wifi_p2p_invitation_to_connect_title" msgid="4958803948658533637">"Invitation til forbindelse"</string>
    <string name="wifi_p2p_from_message" msgid="570389174731951769">"Fra:"</string>
    <string name="wifi_p2p_to_message" msgid="248968974522044099">"Til:"</string>
    <string name="wifi_p2p_enter_pin_message" msgid="5920929550367828970">"Skriv den påkrævede pinkode:"</string>
    <string name="wifi_p2p_show_pin_message" msgid="8530563323880921094">"Pinkode:"</string>
    <string name="wifi_p2p_frequency_conflict_message" product="tablet" msgid="8012981257742232475">"Wi-Fi-forbindelse til tabletten vil midlertidigt blive afbrudt, når den er tilsluttet <xliff:g id="DEVICE_NAME">%1$s</xliff:g>"</string>
    <string name="wifi_p2p_frequency_conflict_message" product="default" msgid="7363907213787469151">"Telefonens Wi-Fi-forbindelse vil midlertidigt blive afbrudt, når den er tilsluttet <xliff:g id="DEVICE_NAME">%1$s</xliff:g>"</string>
    <string name="select_character" msgid="3365550120617701745">"Indsæt tegn"</string>
    <string name="sms_control_title" msgid="7296612781128917719">"Sender sms-beskeder"</string>
    <string name="sms_control_message" msgid="3867899169651496433">"&lt;b&gt;<xliff:g id="APP_NAME">%1$s</xliff:g>&lt;/b&gt; sender et stort antal sms-beskeder. Vil du tillade, at denne app fortsat sender beskeder?"</string>
    <string name="sms_control_yes" msgid="3663725993855816807">"Tillad"</string>
    <string name="sms_control_no" msgid="625438561395534982">"Afvis"</string>
    <string name="sms_short_code_confirm_message" msgid="1645436466285310855">"&lt;b&gt;<xliff:g id="APP_NAME">%1$s</xliff:g>&lt;/b&gt; vil sende en besked til &lt;b&gt;<xliff:g id="DEST_ADDRESS">%2$s</xliff:g>&lt;/b&gt;."</string>
    <string name="sms_short_code_details" msgid="3492025719868078457">"Dette "<font fgcolor="#ffffb060">"kan medføre gebyrer"</font>" på din mobilkonto."</string>
    <string name="sms_premium_short_code_details" msgid="5523826349105123687"><font fgcolor="#ffffb060">"Dette vil medføre gebyrer på din mobilkonto."</font></string>
    <string name="sms_short_code_confirm_allow" msgid="4458878637111023413">"Send"</string>
    <string name="sms_short_code_confirm_deny" msgid="2927389840209170706">"Annuller"</string>
    <string name="sms_short_code_remember_choice" msgid="5289538592272218136">"Husk mit valg"</string>
    <string name="sms_short_code_remember_undo_instruction" msgid="4960944133052287484">"Du kan ændre dette senere i Indstillinger &gt; Apps"</string>
    <string name="sms_short_code_confirm_always_allow" msgid="3241181154869493368">"Tillad altid"</string>
    <string name="sms_short_code_confirm_never_allow" msgid="446992765774269673">"Tillad aldrig"</string>
    <string name="sim_removed_title" msgid="6227712319223226185">"SIM-kort blev fjernet"</string>
    <string name="sim_removed_message" msgid="2333164559970958645">"Det mobile netværk er utilgængeligt, indtil du genstarter med et gyldigt SIM-kort."</string>
    <string name="sim_done_button" msgid="827949989369963775">"Afslut"</string>
    <string name="sim_added_title" msgid="3719670512889674693">"SIM-kort blev tilføjet"</string>
    <string name="sim_added_message" msgid="6599945301141050216">"Genstart din enhed for at få adgang til mobilnetværket."</string>
    <string name="sim_restart_button" msgid="4722407842815232347">"Genstart"</string>
    <string name="time_picker_dialog_title" msgid="8349362623068819295">"Angiv tidspunkt"</string>
    <string name="date_picker_dialog_title" msgid="5879450659453782278">"Angiv dato"</string>
    <string name="date_time_set" msgid="5777075614321087758">"Angiv"</string>
    <string name="date_time_done" msgid="2507683751759308828">"Udført"</string>
    <string name="perms_new_perm_prefix" msgid="8257740710754301407"><font size="12" fgcolor="#ff33b5e5">"NYHED! "</font></string>
    <string name="perms_description_app" msgid="5139836143293299417">"Leveret af <xliff:g id="APP_NAME">%1$s</xliff:g>."</string>
    <string name="no_permissions" msgid="7283357728219338112">"Der kræves ingen tilladelser"</string>
    <string name="perm_costs_money" msgid="4902470324142151116">"dette kan koste dig penge"</string>
    <string name="usb_storage_activity_title" msgid="4465055157209648641">"USB-masselager"</string>
    <string name="usb_storage_title" msgid="5901459041398751495">"USB er tilsluttet"</string>
    <string name="usb_storage_message" product="nosdcard" msgid="3308538094316477839">"Du har fået forbindelse til din computer via USB. Tryk på knappen nedenfor, hvis du vil kopiere filer mellem din computer og din Androids USB-lager."</string>
    <string name="usb_storage_message" product="default" msgid="805351000446037811">"Du har fået forbindelse til din computer via USB. Tryk på knappen nedenfor, hvis du vil kopiere filer mellem din computer og din Androids SD-kort."</string>
    <string name="usb_storage_button_mount" msgid="1052259930369508235">"Slå USB-lager til"</string>
    <string name="usb_storage_error_message" product="nosdcard" msgid="3017045217365540658">"Der er et problem med at bruge dit USB-lager som USB-masselager."</string>
    <string name="usb_storage_error_message" product="default" msgid="2876018512716970313">"Der er et problem med at bruge dit SD-kort som USB-masselager."</string>
    <string name="usb_storage_notification_title" msgid="8175892554757216525">"USB er tilsluttet"</string>
    <string name="usb_storage_notification_message" msgid="939822783828183763">"Tryk for at kopiere filer til/fra din computer."</string>
    <string name="usb_storage_stop_notification_title" msgid="2336058396663516017">"Slå USB-lagringen fra"</string>
    <string name="usb_storage_stop_notification_message" msgid="1656852098555623822">"Tryk for at slå USB-lager fra."</string>
    <string name="usb_storage_stop_title" msgid="660129851708775853">"USB-lager i brug"</string>
    <string name="usb_storage_stop_message" product="nosdcard" msgid="4264025280777219521">"Før du slår USB-lager fra, skal du demontere din Androids USB-lager (\"skubbe enheden ud\") fra din computer."</string>
    <string name="usb_storage_stop_message" product="default" msgid="8043969782460613114">"Før du slår USB-lager fra, skal du demontere din Androids SD-kort (\"skubbe enheden ud\") fra din computer."</string>
    <string name="usb_storage_stop_button_mount" msgid="7060218034900696029">"Slå USB-lager fra"</string>
    <string name="usb_storage_stop_error_message" msgid="1970374898263063836">"Der opstod et problem med at slå USB-lager fra. Kontroller, at du har demonteret USB-værten, og prøv derefter igen."</string>
    <string name="dlg_confirm_kill_storage_users_title" msgid="963039033470478697">"Slå USB-lager til"</string>
    <string name="dlg_confirm_kill_storage_users_text" msgid="5100428757107469454">"Hvis du slår USB-lager til, stoppes nogle af de apps, som du bruger, og de kan være utilgængelige, indtil du slår USB-lager fra igen."</string>
    <string name="dlg_error_title" msgid="7323658469626514207">"USB-handlingen mislykkedes"</string>
    <string name="dlg_ok" msgid="7376953167039865701">"OK"</string>
    <string name="usb_mtp_notification_title" msgid="3699913097391550394">"Tilsluttet som en medieenhed"</string>
    <string name="usb_ptp_notification_title" msgid="1960817192216064833">"Tilsluttet som et kamera"</string>
    <string name="usb_cd_installer_notification_title" msgid="6774712827892090754">"Tilsluttet som et installationsprogram"</string>
    <string name="usb_accessory_notification_title" msgid="7848236974087653666">"Tilsluttet et USB-ekstraudstyr"</string>
    <string name="usb_notification_message" msgid="2290859399983720271">"Tryk for at se andre valgmuligheder for USB."</string>
    <string name="extmedia_format_title" product="nosdcard" msgid="9020092196061007262">"Formater USB-lager?"</string>
    <string name="extmedia_format_title" product="default" msgid="3648415921526526069">"Vil du formatere SD-kortet?"</string>
    <string name="extmedia_format_message" product="nosdcard" msgid="3934016853425761078">"Alle filer, der er gemt på dit USB-lager, slettes. Denne handling kan ikke fortrydes!"</string>
    <string name="extmedia_format_message" product="default" msgid="14131895027543830">"Du mister alle data på kortet."</string>
    <string name="extmedia_format_button_format" msgid="4131064560127478695">"Formater"</string>
    <string name="adb_active_notification_title" msgid="6729044778949189918">"USB-fejlretning er tilsluttet"</string>
    <string name="adb_active_notification_message" msgid="1016654627626476142">"Tryk for at deaktivere USB-fejlretning."</string>
    <string name="select_input_method" msgid="4653387336791222978">"Vælg inputmetode"</string>
    <string name="configure_input_methods" msgid="9091652157722495116">"Konfigurer inputmetoder"</string>
    <string name="use_physical_keyboard" msgid="6203112478095117625">"Fysisk tastatur"</string>
    <string name="hardware" msgid="7517821086888990278">"Hardware"</string>
    <string name="select_keyboard_layout_notification_title" msgid="1407367017263030773">"Vælg tastaturlayout"</string>
    <string name="select_keyboard_layout_notification_message" msgid="4465907700449257063">"Tryk for at vælge et tastaturlayout."</string>
    <string name="fast_scroll_alphabet" msgid="5433275485499039199">" ABCDEFGHIJKLMNOPQRSTUVWXYZ"</string>
    <string name="fast_scroll_numeric_alphabet" msgid="4030170524595123610">" 0123456789ABCDEFGHIJKLMNOPQRSTUVWXYZ"</string>
    <string name="candidates_style" msgid="4333913089637062257"><u>"kandidater"</u></string>
    <string name="ext_media_checking_notification_title" product="nosdcard" msgid="3449816005351468560">"Forbereder USB-lager"</string>
    <string name="ext_media_checking_notification_title" product="default" msgid="5457603418970994050">"Forbereder SD-kortet"</string>
    <string name="ext_media_checking_notification_message" msgid="8287319882926737053">"Kontrollerer for fejl."</string>
    <string name="ext_media_nofs_notification_title" product="nosdcard" msgid="7788040745686229307">"Tomt USB-lager"</string>
    <string name="ext_media_nofs_notification_title" product="default" msgid="780477838241212997">"Tomt SD-kort"</string>
    <string name="ext_media_nofs_notification_message" product="nosdcard" msgid="7840121067427269500">"USB-lageret er tomt eller har et filsystem, der ikke understøttes."</string>
    <string name="ext_media_nofs_notification_message" product="default" msgid="8641065641786923604">"SD-kortet er tomt eller har et filsystem, der ikke understøttes."</string>
    <string name="ext_media_unmountable_notification_title" product="nosdcard" msgid="2090046769532713563">"Beskadiget USB-lager"</string>
    <string name="ext_media_unmountable_notification_title" product="default" msgid="6410723906019100189">"Beskadiget SD-kort"</string>
    <string name="ext_media_unmountable_notification_message" product="nosdcard" msgid="1795917578395333280">"USB-lageret er beskadiget. Prøv at omformatere det."</string>
    <string name="ext_media_unmountable_notification_message" product="default" msgid="1753898567525568253">"SD-kortet er beskadiget. Prøv at omformatere det."</string>
    <string name="ext_media_badremoval_notification_title" product="nosdcard" msgid="1661683031330951073">"USB-lager blev fjernet uventet"</string>
    <string name="ext_media_badremoval_notification_title" product="default" msgid="6872152882604407837">"SD-kortet blev fjernet uventet"</string>
    <string name="ext_media_badremoval_notification_message" product="nosdcard" msgid="4329848819865594241">"Demonter USB-lager inden fjernelse for at undgå tab af data."</string>
    <string name="ext_media_badremoval_notification_message" product="default" msgid="7260183293747448241">"Demonter SD-kortet inden fjernelse for at undgå tab af data."</string>
    <string name="ext_media_safe_unmount_notification_title" product="nosdcard" msgid="3967973893270360230">"Sikkert at fjerne USB-lager"</string>
    <string name="ext_media_safe_unmount_notification_title" product="default" msgid="6729801130790616200">"SD-kortet kan fjernes sikkert"</string>
    <string name="ext_media_safe_unmount_notification_message" product="nosdcard" msgid="6142195361606493530">"Det er nu sikkert at fjerne USB-lager."</string>
    <string name="ext_media_safe_unmount_notification_message" product="default" msgid="568841278138377604">"Du kan nu fjerne SD-kortet."</string>
    <string name="ext_media_nomedia_notification_title" product="nosdcard" msgid="4486377230140227651">"Fjernet USB-lager"</string>
    <string name="ext_media_nomedia_notification_title" product="default" msgid="8902518030404381318">"SD-kortet er fjernet"</string>
    <string name="ext_media_nomedia_notification_message" product="nosdcard" msgid="6921126162580574143">"USB-lager er fjernet. Indsæt nyt medie."</string>
    <string name="ext_media_nomedia_notification_message" product="default" msgid="3870120652983659641">"SD-kortet er fjernet. Indsæt et nyt."</string>
    <string name="activity_list_empty" msgid="1675388330786841066">"Der blev ikke fundet nogen matchende aktiviteter."</string>
    <string name="permlab_pkgUsageStats" msgid="8787352074326748892">"opdater brugerstatistikker for komponenter"</string>
    <string name="permdesc_pkgUsageStats" msgid="1106612424254277630">"Tillader, at appen kan ændre indsamlede brugsstatistikker for komponenter. Anvendes ikke i almindelige apps."</string>
    <string name="permlab_copyProtectedData" msgid="4341036311211406692">"kopiere indhold"</string>
    <string name="permdesc_copyProtectedData" msgid="4390697124288317831">"Tillader, at appen kan benytte standardlagertjenesten til at kopiere indhold. Anvendes ikke af almindelige apps."</string>
    <string name="permlab_route_media_output" msgid="1642024455750414694">"Viderefør medieoutput"</string>
    <string name="permdesc_route_media_output" msgid="4932818749547244346">"Tillader, at en applikation viderefører medieoutput til andre eksterne enheder."</string>
    <string name="permlab_access_keyguard_secure_storage" msgid="7565552237977815047">"Få adgang nøglebeskyttet lager"</string>
    <string name="permdesc_access_keyguard_secure_storage" msgid="5866245484303285762">"Tillader, at en applikation får adgang til et nøglebeskyttet lager."</string>
    <string name="permlab_control_keyguard" msgid="172195184207828387">"Administrer, om nøglebeskyttelse skal vises eller skjules"</string>
    <string name="permdesc_control_keyguard" msgid="3043732290518629061">"Tillader, at en applikation styrer nøglebeskyttelsen."</string>
    <string name="permlab_recovery" msgid="3157024487744125846">"Interager med opdaterings- og gendannelsessystemet"</string>
    <string name="permdesc_recovery" msgid="8511774533266359571">"Giver en applikation tilladelse til at interagere med gendannelsessystemet og systemopdateringerne."</string>
    <string name="tutorial_double_tap_to_zoom_message_short" msgid="4070433208160063538">"Tryk to gange for zoomstyring"</string>
    <string name="gadget_host_error_inflating" msgid="4882004314906466162">"Widget kunne ikke tilføjes."</string>
    <string name="ime_action_go" msgid="8320845651737369027">"Gå"</string>
    <string name="ime_action_search" msgid="658110271822807811">"Søg"</string>
    <string name="ime_action_send" msgid="2316166556349314424">"Send"</string>
    <string name="ime_action_next" msgid="3138843904009813834">"Næste"</string>
    <string name="ime_action_done" msgid="8971516117910934605">"Afslut"</string>
    <string name="ime_action_previous" msgid="1443550039250105948">"Forrige"</string>
    <string name="ime_action_default" msgid="2840921885558045721">"Udfør"</string>
    <string name="dial_number_using" msgid="5789176425167573586">"Ring til nummer\nved hjælp af <xliff:g id="NUMBER">%s</xliff:g>"</string>
    <string name="create_contact_using" msgid="4947405226788104538">"Opret kontakt\nved hjælp af <xliff:g id="NUMBER">%s</xliff:g>"</string>
    <string name="grant_credentials_permission_message_header" msgid="2106103817937859662">"Følgende app eller apps anmoder om at få adgang til din konto nu og fremover."</string>
    <string name="grant_credentials_permission_message_footer" msgid="3125211343379376561">"Vil du tillade denne anmodning?"</string>
    <string name="grant_permissions_header_text" msgid="6874497408201826708">"Anmodning om adgang"</string>
    <string name="allow" msgid="7225948811296386551">"Tillad"</string>
    <string name="deny" msgid="2081879885755434506">"Afvis"</string>
    <string name="permission_request_notification_title" msgid="6486759795926237907">"Der er anmodet om tilladelse"</string>
    <string name="permission_request_notification_with_subtitle" msgid="8530393139639560189">"Der er anmodet om tilladelse\nfor kontoen <xliff:g id="ACCOUNT">%s</xliff:g>."</string>
    <string name="input_method_binding_label" msgid="1283557179944992649">"Inputmetode"</string>
    <string name="sync_binding_label" msgid="3687969138375092423">"Synkroniser"</string>
    <string name="accessibility_binding_label" msgid="4148120742096474641">"Hjælpefunktioner"</string>
    <string name="wallpaper_binding_label" msgid="1240087844304687662">"Tapet"</string>
    <string name="chooser_wallpaper" msgid="7873476199295190279">"Skift tapet"</string>
    <string name="notification_listener_binding_label" msgid="2014162835481906429">"Underretningslytter"</string>
    <string name="vpn_title" msgid="19615213552042827">"VPN er aktiveret."</string>
    <string name="vpn_title_long" msgid="6400714798049252294">"VPN aktiveres af <xliff:g id="APP">%s</xliff:g>"</string>
    <string name="vpn_text" msgid="3011306607126450322">"Tryk for at administrere netværket."</string>
    <string name="vpn_text_long" msgid="6407351006249174473">"Forbundet til <xliff:g id="SESSION">%s</xliff:g>. Tryk for at administrere netværket."</string>
    <string name="vpn_lockdown_connecting" msgid="6443438964440960745">"Opretter forbindelse til Always-on VPN…"</string>
    <string name="vpn_lockdown_connected" msgid="8202679674819213931">"Always-on VPN er forbundet"</string>
    <string name="vpn_lockdown_error" msgid="6009249814034708175">"Fejl i Always-on VPN"</string>
    <string name="vpn_lockdown_config" msgid="6415899150671537970">"Tryk for at konfigurere"</string>
    <string name="upload_file" msgid="2897957172366730416">"Vælg fil"</string>
    <string name="no_file_chosen" msgid="6363648562170759465">"Ingen fil er valgt"</string>
    <string name="reset" msgid="2448168080964209908">"Nulstil"</string>
    <string name="submit" msgid="1602335572089911941">"Send"</string>
    <string name="car_mode_disable_notification_title" msgid="3164768212003864316">"Biltilstand er aktiveret"</string>
    <string name="car_mode_disable_notification_message" msgid="8035230537563503262">"Tryk for at afslutte biltilstand."</string>
    <string name="tethered_notification_title" msgid="3146694234398202601">"Netdeling eller hotspot er aktivt"</string>
    <string name="tethered_notification_message" msgid="6857031760103062982">"Tryk for at konfigurere."</string>
    <string name="back_button_label" msgid="2300470004503343439">"Tilbage"</string>
    <string name="next_button_label" msgid="1080555104677992408">"Næste"</string>
    <string name="skip_button_label" msgid="1275362299471631819">"Spring over"</string>
    <string name="throttle_warning_notification_title" msgid="4890894267454867276">"Højt mobildataforbrug"</string>
    <string name="throttle_warning_notification_message" msgid="3340822228599337743">"Tryk for at få flere oplysninger om brug af mobildata."</string>
    <string name="throttled_notification_title" msgid="6269541897729781332">"Grænsen for mobildata er overskredet"</string>
    <string name="throttled_notification_message" msgid="5443457321354907181">"Tryk for at få flere oplysninger om brug af mobildata."</string>
    <string name="no_matches" msgid="8129421908915840737">"Der er ingen matches"</string>
    <string name="find_on_page" msgid="1946799233822820384">"Find på siden"</string>
  <plurals name="matches_found">
    <item quantity="one" msgid="8167147081136579439">"1 match"</item>
    <item quantity="other" msgid="4641872797067609177">"<xliff:g id="INDEX">%d</xliff:g> af <xliff:g id="TOTAL">%d</xliff:g>"</item>
  </plurals>
    <string name="action_mode_done" msgid="7217581640461922289">"Udført"</string>
    <string name="progress_unmounting" product="nosdcard" msgid="3923810448507612746">"Demonterer USB-lageret..."</string>
    <string name="progress_unmounting" product="default" msgid="1327894998409537190">"Demonterer SD-kortet..."</string>
    <string name="progress_erasing" product="nosdcard" msgid="4521573321524340058">"Sletter USB-lageret..."</string>
    <string name="progress_erasing" product="default" msgid="6596988875507043042">"Sletter SD-kortet..."</string>
    <string name="format_error" product="nosdcard" msgid="6299769563624776948">"Kunne ikke slette USB-lager."</string>
    <string name="format_error" product="default" msgid="7315248696644510935">"Kunne ikke slette SD-kort."</string>
    <string name="media_bad_removal" msgid="7960864061016603281">"SD-kortet blev fjernet, før det blev demonteret."</string>
    <string name="media_checking" product="nosdcard" msgid="418188720009569693">"USB-lager bliver kontrolleret."</string>
    <string name="media_checking" product="default" msgid="7334762503904827481">"SD-kortet bliver kontrolleret."</string>
    <string name="media_removed" msgid="7001526905057952097">"SD-kortet er fjernet."</string>
    <string name="media_shared" product="nosdcard" msgid="5830814349250834225">"USB-lager er i øjeblikket i brug af en computer."</string>
    <string name="media_shared" product="default" msgid="5706130568133540435">"SD-kortet er i øjeblikket i brug af en computer."</string>
    <string name="media_unknown_state" msgid="729192782197290385">"Eksternt medie i ukendt tilstand."</string>
    <string name="share" msgid="1778686618230011964">"Del"</string>
    <string name="find" msgid="4808270900322985960">"Find"</string>
    <string name="websearch" msgid="4337157977400211589">"Websøgning"</string>
    <string name="find_next" msgid="5742124618942193978">"Find næste"</string>
    <string name="find_previous" msgid="2196723669388360506">"Find forrige"</string>
    <string name="gpsNotifTicker" msgid="5622683912616496172">"Placeringsanmodning fra <xliff:g id="NAME">%s</xliff:g>"</string>
    <string name="gpsNotifTitle" msgid="5446858717157416839">"Placeringsanmodning"</string>
    <string name="gpsNotifMessage" msgid="1374718023224000702">"Anmodet om af <xliff:g id="NAME">%1$s</xliff:g> (<xliff:g id="SERVICE">%2$s</xliff:g>)"</string>
    <string name="gpsVerifYes" msgid="2346566072867213563">"Ja"</string>
    <string name="gpsVerifNo" msgid="1146564937346454865">"Nej"</string>
    <string name="sync_too_many_deletes" msgid="5296321850662746890">"Grænsen for sletning er overskredet"</string>
    <string name="sync_too_many_deletes_desc" msgid="496551671008694245">"Der er <xliff:g id="NUMBER_OF_DELETED_ITEMS">%1$d</xliff:g> slettede emner for <xliff:g id="TYPE_OF_SYNC">%2$s</xliff:g>, konto <xliff:g id="ACCOUNT_NAME">%3$s</xliff:g>. Hvad vil du gøre?"</string>
    <string name="sync_really_delete" msgid="2572600103122596243">"Slet elementerne"</string>
    <string name="sync_undo_deletes" msgid="2941317360600338602">"Fortryd sletningerne"</string>
    <string name="sync_do_nothing" msgid="3743764740430821845">"Gør ikke noget lige nu."</string>
    <string name="choose_account_label" msgid="5655203089746423927">"Vælg en konto"</string>
    <string name="add_account_label" msgid="2935267344849993553">"Tilføj en konto"</string>
    <string name="add_account_button_label" msgid="3611982894853435874">"Tilføj konto"</string>
    <string name="number_picker_increment_button" msgid="2412072272832284313">"Højere"</string>
    <string name="number_picker_decrement_button" msgid="476050778386779067">"Lavere"</string>
    <string name="number_picker_increment_scroll_mode" msgid="3073101067441638428">"Tryk <xliff:g id="VALUE">%s</xliff:g> gange, og hold inde."</string>
    <string name="number_picker_increment_scroll_action" msgid="9101473045891835490">"Glid op for at øge og ned for at mindske."</string>
    <string name="time_picker_increment_minute_button" msgid="8865885114028614321">"Forøg minuttal"</string>
    <string name="time_picker_decrement_minute_button" msgid="6246834937080684791">"Sænk minuttal"</string>
    <string name="time_picker_increment_hour_button" msgid="3652056055810223139">"Forøg timetal"</string>
    <string name="time_picker_decrement_hour_button" msgid="1377479863429214792">"Sænk timetal"</string>
    <string name="time_picker_increment_set_pm_button" msgid="4147590696151230863">"Indstil PM"</string>
    <string name="time_picker_decrement_set_am_button" msgid="8302140353539486752">"Indstil AM"</string>
    <string name="date_picker_increment_month_button" msgid="5369998479067934110">"Senere måned"</string>
    <string name="date_picker_decrement_month_button" msgid="1832698995541726019">"Tidligere måned"</string>
    <string name="date_picker_increment_day_button" msgid="7130465412308173903">"Senere dag"</string>
    <string name="date_picker_decrement_day_button" msgid="4131881521818750031">"Tidligere dag"</string>
    <string name="date_picker_increment_year_button" msgid="6318697384310808899">"Senere år"</string>
    <string name="date_picker_decrement_year_button" msgid="4482021813491121717">"Tidligere år"</string>
    <string name="keyboardview_keycode_alt" msgid="4856868820040051939">"Alt"</string>
    <string name="keyboardview_keycode_cancel" msgid="1203984017245783244">"Annuller"</string>
    <string name="keyboardview_keycode_delete" msgid="3337914833206635744">"Slet"</string>
    <string name="keyboardview_keycode_done" msgid="1992571118466679775">"Udført"</string>
    <string name="keyboardview_keycode_mode_change" msgid="4547387741906537519">"Ændring af tilstand"</string>
    <string name="keyboardview_keycode_shift" msgid="2270748814315147690">"Shift"</string>
    <string name="keyboardview_keycode_enter" msgid="2985864015076059467">"Angiv"</string>
    <string name="activitychooserview_choose_application" msgid="2125168057199941199">"Vælg en app"</string>
    <string name="activitychooserview_choose_application_error" msgid="8624618365481126668">"<xliff:g id="APPLICATION_NAME">%s</xliff:g> kunne ikke startes"</string>
    <string name="shareactionprovider_share_with" msgid="806688056141131819">"Del med"</string>
    <string name="shareactionprovider_share_with_application" msgid="5627411384638389738">"Del med <xliff:g id="APPLICATION_NAME">%s</xliff:g>"</string>
    <string name="content_description_sliding_handle" msgid="415975056159262248">"Glidende håndtag. Tryk og hold nede."</string>
    <string name="description_target_unlock_tablet" msgid="3833195335629795055">"Glid hurtigt henover for at låse op."</string>
    <string name="keyboard_headset_required_to_hear_password" msgid="7011927352267668657">"Tilslut et headset for at høre tasterne blive læst højt ved angivelse af adgangskode."</string>
    <string name="keyboard_password_character_no_headset" msgid="2859873770886153678">"Punktum."</string>
    <string name="action_bar_home_description" msgid="5293600496601490216">"Naviger hjem"</string>
    <string name="action_bar_up_description" msgid="2237496562952152589">"Naviger op"</string>
    <string name="action_menu_overflow_description" msgid="2295659037509008453">"Flere valgmuligheder"</string>
    <string name="action_bar_home_description_format" msgid="7965984360903693903">"%1$s, %2$s"</string>
    <string name="action_bar_home_subtitle_description_format" msgid="6985546530471780727">"%1$s, %2$s, %3$s"</string>
    <string name="storage_internal" msgid="4891916833657929263">"Internt lager"</string>
    <string name="storage_sd_card" msgid="3282948861378286745">"SD-kort"</string>
    <string name="storage_usb" msgid="3017954059538517278">"USB-lager"</string>
    <string name="extract_edit_menu_button" msgid="8940478730496610137">"Rediger"</string>
    <string name="data_usage_warning_title" msgid="1955638862122232342">"Advarsel om dataforbrug"</string>
    <string name="data_usage_warning_body" msgid="2814673551471969954">"Tryk for at se brug og indstill."</string>
    <string name="data_usage_3g_limit_title" msgid="7093334419518706686">"2G-3G-data er deaktiveret"</string>
    <string name="data_usage_4g_limit_title" msgid="7636489436819470761">"4G-data er deaktiveret"</string>
    <string name="data_usage_mobile_limit_title" msgid="7869402519391631884">"Mobildata er deaktiveret"</string>
    <string name="data_usage_wifi_limit_title" msgid="8992154736441284865">"Wi-Fi-data er deaktiveret"</string>
    <string name="data_usage_limit_body" msgid="3317964706973601386">"Tryk for at aktivere."</string>
    <string name="data_usage_3g_limit_snoozed_title" msgid="7026739121138005231">"2G-3G-data overskredet"</string>
    <string name="data_usage_4g_limit_snoozed_title" msgid="1106562779311209039">"Grænsen for 4G-data er overskredet"</string>
    <string name="data_usage_mobile_limit_snoozed_title" msgid="279240572165412168">"Mobildatagrænsen er overskredet"</string>
    <string name="data_usage_wifi_limit_snoozed_title" msgid="8743856006384825974">"Grænsen for Wi-Fi-data er overskredet"</string>
    <string name="data_usage_limit_snoozed_body" msgid="7035490278298441767">"<xliff:g id="SIZE">%s</xliff:g> over den angivne grænse."</string>
    <string name="data_usage_restricted_title" msgid="5965157361036321914">"Baggrundsdata er begrænsede"</string>
    <string name="data_usage_restricted_body" msgid="6741521330997452990">"Tryk for at fjerne begrænsn."</string>
    <string name="ssl_certificate" msgid="6510040486049237639">"Sikkerhedscertifikat"</string>
    <string name="ssl_certificate_is_valid" msgid="6825263250774569373">"Dette certifikat er gyldigt."</string>
    <string name="issued_to" msgid="454239480274921032">"Udstedt til:"</string>
    <string name="common_name" msgid="2233209299434172646">"Fællesnavn:"</string>
    <string name="org_name" msgid="6973561190762085236">"Organisation:"</string>
    <string name="org_unit" msgid="7265981890422070383">"Organisatorisk enhed:"</string>
    <string name="issued_by" msgid="2647584988057481566">"Udstedt af:"</string>
    <string name="validity_period" msgid="8818886137545983110">"Gyldighed:"</string>
    <string name="issued_on" msgid="5895017404361397232">"Udstedt den:"</string>
    <string name="expires_on" msgid="3676242949915959821">"Udløber den:"</string>
    <string name="serial_number" msgid="758814067660862493">"Serienummer:"</string>
    <string name="fingerprints" msgid="4516019619850763049">"Fingeraftryk:"</string>
    <string name="sha256_fingerprint" msgid="4391271286477279263">"SHA-256-fingeraftryk:"</string>
    <string name="sha1_fingerprint" msgid="7930330235269404581">"SHA-1-fingeraftryk:"</string>
    <string name="activity_chooser_view_see_all" msgid="4292569383976636200">"Se alle"</string>
    <string name="activity_chooser_view_dialog_title_default" msgid="4710013864974040615">"Vælg aktivitet"</string>
    <string name="share_action_provider_share_with" msgid="5247684435979149216">"Del med"</string>
    <string name="list_delimeter" msgid="3975117572185494152">", "</string>
    <string name="sending" msgid="3245653681008218030">"Sender..."</string>
    <string name="launchBrowserDefault" msgid="2057951947297614725">"Vil du starte browseren?"</string>
    <string name="SetupCallDefault" msgid="5834948469253758575">"Vil du besvare opkaldet?"</string>
    <string name="activity_resolver_use_always" msgid="8017770747801494933">"Altid"</string>
    <string name="activity_resolver_use_once" msgid="2404644797149173758">"Kun én gang"</string>
    <string name="default_audio_route_name" product="tablet" msgid="4617053898167127471">"Tablet"</string>
    <string name="default_audio_route_name" product="default" msgid="4239291273420140123">"Telefon"</string>
    <string name="default_audio_route_name_headphones" msgid="8119971843803439110">"Hovedtelefoner"</string>
    <string name="default_audio_route_name_dock_speakers" msgid="6240602982276591864">"Dockstationens højttalere"</string>
    <string name="default_media_route_name_hdmi" msgid="2450970399023478055">"HDMI"</string>
    <string name="default_audio_route_category_name" msgid="3722811174003886946">"System"</string>
    <string name="bluetooth_a2dp_audio_route_name" msgid="8575624030406771015">"Bluetooth-lyd"</string>
    <string name="wireless_display_route_description" msgid="9070346425023979651">"Trådløs skærm"</string>
    <string name="media_route_button_content_description" msgid="5758553567065145276">"Medieudgang"</string>
    <string name="media_route_chooser_title" msgid="1751618554539087622">"Opret forbindelse til enheden"</string>
    <string name="media_route_chooser_title_for_remote_display" msgid="3395541745872017583">"Send skærm til enhed"</string>
    <string name="media_route_chooser_searching" msgid="4776236202610828706">"Søger efter enheder…"</string>
    <string name="media_route_chooser_extended_settings" msgid="87015534236701604">"Indstillinger"</string>
    <string name="media_route_controller_disconnect" msgid="8966120286374158649">"Afbryd forbindelsen"</string>
    <string name="media_route_status_scanning" msgid="7279908761758293783">"Søger..."</string>
    <string name="media_route_status_connecting" msgid="6422571716007825440">"Opretter forbindelse..."</string>
    <string name="media_route_status_available" msgid="6983258067194649391">"Tilgængelig"</string>
    <string name="media_route_status_not_available" msgid="6739899962681886401">"Ikke tilgængelig"</string>
    <string name="media_route_status_in_use" msgid="4533786031090198063">"I brug"</string>
    <string name="display_manager_built_in_display_name" msgid="2583134294292563941">"Indbygget skærm"</string>
    <string name="display_manager_hdmi_display_name" msgid="1555264559227470109">"HDMI-skærm"</string>
    <string name="display_manager_overlay_display_name" msgid="5142365982271620716">"Overlejring nr. <xliff:g id="ID">%1$d</xliff:g>"</string>
    <string name="display_manager_overlay_display_title" msgid="652124517672257172">"<xliff:g id="NAME">%1$s</xliff:g>: <xliff:g id="WIDTH">%2$d</xliff:g> x <xliff:g id="HEIGHT">%3$d</xliff:g>, <xliff:g id="DPI">%4$d</xliff:g> dpi"</string>
    <string name="display_manager_overlay_display_secure_suffix" msgid="6022119702628572080">", sikker"</string>
    <string name="wifi_display_notification_connecting_title" msgid="2838646471050359706">"Skærm sendes"</string>
    <string name="wifi_display_notification_connecting_message" msgid="5837350993752841389">"Der oprettes forbindelse til <xliff:g id="NAME">%1$s</xliff:g>"</string>
    <string name="wifi_display_notification_connected_title" msgid="8567308065912676285">"Skærm sendes"</string>
    <string name="wifi_display_notification_connected_message" msgid="2587209325701109715">"Forbundet til <xliff:g id="NAME">%1$s</xliff:g>"</string>
    <string name="wifi_display_notification_disconnect" msgid="6183754463561153372">"Afbryd forbindelsen"</string>
    <string name="kg_emergency_call_label" msgid="684946192523830531">"Nødopkald"</string>
    <string name="kg_forgot_pattern_button_text" msgid="8852021467868220608">"Glemt mønster"</string>
    <string name="kg_wrong_pattern" msgid="1850806070801358830">"Forkert mønster"</string>
    <string name="kg_wrong_password" msgid="2333281762128113157">"Forkert adgangskode"</string>
    <string name="kg_wrong_pin" msgid="1131306510833563801">"Forkert pinkode"</string>
    <string name="kg_too_many_failed_attempts_countdown" msgid="6358110221603297548">"Prøv igen om <xliff:g id="NUMBER">%1$d</xliff:g> sekunder."</string>
    <string name="kg_pattern_instructions" msgid="398978611683075868">"Tegn dit mønster"</string>
    <string name="kg_sim_pin_instructions" msgid="2319508550934557331">"Indtast pinkode til SIM"</string>
    <string name="kg_pin_instructions" msgid="2377242233495111557">"Indtast pinkode"</string>
    <string name="kg_password_instructions" msgid="5753646556186936819">"Angiv adgangskode"</string>
    <string name="kg_puk_enter_puk_hint" msgid="453227143861735537">"SIM-kortet er nu deaktiveret. Indtast PUK-koden for at fortsætte. Kontakt mobiloperatøren for at få flere oplysninger."</string>
    <string name="kg_puk_enter_pin_hint" msgid="7871604527429602024">"Indtast den ønskede pinkode"</string>
    <string name="kg_enter_confirm_pin_hint" msgid="325676184762529976">"Bekræft den ønskede pinkode"</string>
    <string name="kg_sim_unlock_progress_dialog_message" msgid="8950398016976865762">"SIM-kortet låses op…"</string>
    <string name="kg_password_wrong_pin_code" msgid="1139324887413846912">"Forkert pinkode."</string>
    <string name="kg_invalid_sim_pin_hint" msgid="8795159358110620001">"Indtast en pinkode på mellem 4 og 8 tal."</string>
    <string name="kg_invalid_sim_puk_hint" msgid="6025069204539532000">"PUK-koden skal være på 8 tal."</string>
    <string name="kg_invalid_puk" msgid="3638289409676051243">"Indtast den korrekte PUK-kode. Gentagne forsøg vil permanent deaktivere SIM-kortet."</string>
    <string name="kg_invalid_confirm_pin_hint" product="default" msgid="7003469261464593516">"Pinkoderne stemmer ikke overens"</string>
    <string name="kg_login_too_many_attempts" msgid="6486842094005698475">"For mange forsøg på at tegne mønstret korrekt"</string>
    <string name="kg_login_instructions" msgid="1100551261265506448">"Lås op ved at logge ind med din Google-konto."</string>
    <string name="kg_login_username_hint" msgid="5718534272070920364">"Brugernavn (e-mail)"</string>
    <string name="kg_login_password_hint" msgid="9057289103827298549">"Adgangskode"</string>
    <string name="kg_login_submit_button" msgid="5355904582674054702">"Log ind"</string>
    <string name="kg_login_invalid_input" msgid="5754664119319872197">"Ugyldigt brugernavn eller ugyldig adgangskode."</string>
    <string name="kg_login_account_recovery_hint" msgid="5690709132841752974">"Har du glemt dit brugernavn eller din adgangskode?\nGå til "<b>"google.com/accounts/recovery"</b>"."</string>
    <string name="kg_login_checking_password" msgid="1052685197710252395">"Kontoen kontrolleres…"</string>
    <string name="kg_too_many_failed_pin_attempts_dialog_message" msgid="8276745642049502550">"Du har indtastet en forkert pinkode <xliff:g id="NUMBER_0">%d</xliff:g> gange. \n\nPrøv igen om <xliff:g id="NUMBER_1">%d</xliff:g> sekunder."</string>
    <string name="kg_too_many_failed_password_attempts_dialog_message" msgid="7813713389422226531">"Du har indtastet din adgangskode forkert <xliff:g id="NUMBER_0">%d</xliff:g> gange. \n\nPrøv igen om <xliff:g id="NUMBER_1">%d</xliff:g> sekunder."</string>
    <string name="kg_too_many_failed_pattern_attempts_dialog_message" msgid="74089475965050805">"Du har tegnet dit oplåsningsmønster forkert <xliff:g id="NUMBER_0">%d</xliff:g> gange. \n\nPrøv igen om <xliff:g id="NUMBER_1">%d</xliff:g> sekunder."</string>
    <string name="kg_failed_attempts_almost_at_wipe" product="tablet" msgid="1575557200627128949">"Du har forsøgt at låse tabletten op forkert <xliff:g id="NUMBER_0">%d</xliff:g> gange. Efter <xliff:g id="NUMBER_1">%d</xliff:g> yderligere mislykkede forsøg nulstilles tabletten til fabriksindstillingerne, og alle brugerdata mistes."</string>
    <string name="kg_failed_attempts_almost_at_wipe" product="default" msgid="4051015943038199910">"Du har forsøgt at låse telefonen op forkert <xliff:g id="NUMBER_0">%d</xliff:g> gange. Efter <xliff:g id="NUMBER_1">%d</xliff:g> yderligere mislykkede forsøg, nulstilles telefonen til fabriksindstillingerne, og alle brugerdata mistes."</string>
    <string name="kg_failed_attempts_now_wiping" product="tablet" msgid="2072996269148483637">"Du har forsøgt at låse tabletten op forkert <xliff:g id="NUMBER">%d</xliff:g> gange. Tabletten nulstilles til fabriksindstillingerne."</string>
    <string name="kg_failed_attempts_now_wiping" product="default" msgid="4817627474419471518">"Du har forsøgt at låse telefonen op forkert <xliff:g id="NUMBER">%d</xliff:g> gange. Telefonen nulstilles til fabriksindstillingerne."</string>
    <string name="kg_failed_attempts_almost_at_login" product="tablet" msgid="3253575572118914370">"Du har tegnet dit oplåsningsmønster forkert <xliff:g id="NUMBER_0">%d</xliff:g> gange. Efter <xliff:g id="NUMBER_1">%d</xliff:g> yderligere mislykkede forsøg vil du blive bedt om at låse din tablet op ved hjælp af en e-mailkonto\n\n Prøv igen om <xliff:g id="NUMBER_2">%d</xliff:g> sekunder."</string>
    <string name="kg_failed_attempts_almost_at_login" product="default" msgid="1437638152015574839">"Du har tegnet dit oplåsningsmønster forkert <xliff:g id="NUMBER_0">%d</xliff:g> gange. Efter <xliff:g id="NUMBER_1">%d</xliff:g> yderligere mislykkede forsøg til vil du blive bedt om at låse din telefon op ved hjælp af en e-mailkonto.\n\n Prøv igen om <xliff:g id="NUMBER_2">%d</xliff:g> sekunder."</string>
    <string name="kg_text_message_separator" product="default" msgid="4160700433287233771">" – "</string>
    <string name="kg_reordering_delete_drop_target_text" msgid="7899202978204438708">"Fjern"</string>
    <string name="safe_media_volume_warning" product="default" msgid="7324161939475478066">"Skal lydstyrken være over det anbefalede niveau?\nDu kan skade din hørelse ved at lytte ved høj lydstyrke i længere tid."</string>
    <string name="continue_to_enable_accessibility" msgid="1626427372316070258">"Bliv ved med at holde to fingre nede for at aktivere hjælpefunktioner."</string>
    <string name="accessibility_enabled" msgid="1381972048564547685">"Hjælpefunktioner er aktiveret."</string>
    <string name="enable_accessibility_canceled" msgid="3833923257966635673">"Hjælpefunktioner er annulleret."</string>
    <string name="user_switched" msgid="3768006783166984410">"Nuværende bruger <xliff:g id="NAME">%1$s</xliff:g>."</string>
    <string name="owner_name" msgid="2716755460376028154">"Ejer"</string>
    <string name="error_message_title" msgid="4510373083082500195">"Fejl"</string>
    <string name="app_no_restricted_accounts" msgid="5739463249673727736">"Denne applikation understøtter ikke konti for begrænsede profiler"</string>
    <string name="app_not_found" msgid="3429141853498927379">"Der blev ikke fundet nogen applikation, der kan håndtere denne handling"</string>
    <string name="revoke" msgid="5404479185228271586">"Tilbagekald"</string>
    <string name="mediasize_iso_a0" msgid="1994474252931294172">"ISO A0"</string>
    <string name="mediasize_iso_a1" msgid="3333060421529791786">"ISO A1"</string>
    <string name="mediasize_iso_a2" msgid="3097535991925798280">"ISO A2"</string>
    <string name="mediasize_iso_a3" msgid="3023213259314236123">"ISO A3"</string>
    <string name="mediasize_iso_a4" msgid="231745325296873764">"ISO A4"</string>
    <string name="mediasize_iso_a5" msgid="3484327407340865411">"ISO A5"</string>
    <string name="mediasize_iso_a6" msgid="4861908487129577530">"ISO A6"</string>
    <string name="mediasize_iso_a7" msgid="5890208588072936130">"ISO A7"</string>
    <string name="mediasize_iso_a8" msgid="4319425041085816612">"ISO A8"</string>
    <string name="mediasize_iso_a9" msgid="4882220529506432008">"ISO A9"</string>
    <string name="mediasize_iso_a10" msgid="2382866026365359391">"ISO A10"</string>
    <string name="mediasize_iso_b0" msgid="3651827147402009675">"ISO B0"</string>
    <string name="mediasize_iso_b1" msgid="6072859628278739957">"ISO B1"</string>
    <string name="mediasize_iso_b2" msgid="1348731852150380378">"ISO B2"</string>
    <string name="mediasize_iso_b3" msgid="2612510181259261379">"ISO B3"</string>
    <string name="mediasize_iso_b4" msgid="695151378838115434">"ISO B4"</string>
    <string name="mediasize_iso_b5" msgid="4863754285582212487">"ISO B5"</string>
    <string name="mediasize_iso_b6" msgid="5305816292139647241">"ISO B6"</string>
    <string name="mediasize_iso_b7" msgid="531673542602786624">"ISO B7"</string>
    <string name="mediasize_iso_b8" msgid="9164474595708850034">"ISO B8"</string>
    <string name="mediasize_iso_b9" msgid="282102976764774160">"ISO B9"</string>
    <string name="mediasize_iso_b10" msgid="4517141714407898976">"ISO B10"</string>
    <string name="mediasize_iso_c0" msgid="3103521357901591100">"ISO C0"</string>
    <string name="mediasize_iso_c1" msgid="1231954105985048595">"ISO C1"</string>
    <string name="mediasize_iso_c2" msgid="927702816980087462">"ISO C2"</string>
    <string name="mediasize_iso_c3" msgid="835154173518304159">"ISO C3"</string>
    <string name="mediasize_iso_c4" msgid="5095951985108194011">"ISO C4"</string>
    <string name="mediasize_iso_c5" msgid="1985397450332305739">"ISO C5"</string>
    <string name="mediasize_iso_c6" msgid="8147421924174693013">"ISO C6"</string>
    <string name="mediasize_iso_c7" msgid="8993994925276122950">"ISO C7"</string>
    <string name="mediasize_iso_c8" msgid="6871178104139598957">"ISO C8"</string>
    <string name="mediasize_iso_c9" msgid="7983532635227561362">"ISO C9"</string>
    <string name="mediasize_iso_c10" msgid="5040764293406765584">"ISO C10"</string>
    <string name="mediasize_na_letter" msgid="2841414839888344296">"Letter"</string>
    <string name="mediasize_na_gvrnmt_letter" msgid="5295836838862962809">"Government Letter"</string>
    <string name="mediasize_na_legal" msgid="8621364037680465666">"Legal"</string>
    <string name="mediasize_na_junior_legal" msgid="3309324162155085904">"Junior Legal"</string>
    <string name="mediasize_na_ledger" msgid="5567030340509075333">"Ledger"</string>
    <string name="mediasize_na_tabloid" msgid="4571735038501661757">"Tabloid"</string>
    <string name="mediasize_na_index_3x5" msgid="5182901917818625126">"Index Card 3x5"</string>
    <string name="mediasize_na_index_4x6" msgid="7687620625422312396">"Index Card 4x6"</string>
    <string name="mediasize_na_index_5x8" msgid="8834215284646872800">"Index Card 5x8"</string>
    <string name="mediasize_na_monarch" msgid="213639906956550754">"Monarch"</string>
    <string name="mediasize_na_quarto" msgid="835778493593023223">"Quarto"</string>
    <string name="mediasize_na_foolscap" msgid="1573911237983677138">"Foolscap"</string>
    <string name="mediasize_chinese_roc_8k" msgid="3626855847189438896">"ROC 8K"</string>
    <string name="mediasize_chinese_roc_16k" msgid="9182191577022943355">"ROC 16K"</string>
    <string name="mediasize_chinese_prc_1" msgid="4793232644980170500">"PRC 1"</string>
    <string name="mediasize_chinese_prc_2" msgid="5404109730975720670">"PRC 2"</string>
    <string name="mediasize_chinese_prc_3" msgid="1335092253339363526">"PRC 3"</string>
    <string name="mediasize_chinese_prc_4" msgid="9167997800486569834">"PRC 4"</string>
    <string name="mediasize_chinese_prc_5" msgid="845875168823541497">"PRC 5"</string>
    <string name="mediasize_chinese_prc_6" msgid="3220325667692648789">"PRC 6"</string>
    <string name="mediasize_chinese_prc_7" msgid="1776792138507038527">"PRC 7"</string>
    <string name="mediasize_chinese_prc_8" msgid="1417176642687456692">"PRC 8"</string>
    <string name="mediasize_chinese_prc_9" msgid="4785983473123798365">"PRC 9"</string>
    <string name="mediasize_chinese_prc_10" msgid="7847982299391851899">"PRC 10"</string>
    <string name="mediasize_chinese_prc_16k" msgid="262793383539980677">"PRC 16K"</string>
    <string name="mediasize_chinese_om_pa_kai" msgid="5256815579447959814">"Pa Kai"</string>
    <string name="mediasize_chinese_om_dai_pa_kai" msgid="7336412963441354407">"Dai Pa Kai"</string>
    <string name="mediasize_chinese_om_jurro_ku_kai" msgid="6324465444100490742">"Jurro Ku Kai"</string>
    <string name="mediasize_japanese_jis_b10" msgid="1787262845627694376">"JIS B10"</string>
    <string name="mediasize_japanese_jis_b9" msgid="3336035783663287470">"JIS B9"</string>
    <string name="mediasize_japanese_jis_b8" msgid="6195398299104345731">"JIS B8"</string>
    <string name="mediasize_japanese_jis_b7" msgid="1674621886902828884">"JIS B7"</string>
    <string name="mediasize_japanese_jis_b6" msgid="4170576286062657435">"JIS B6"</string>
    <string name="mediasize_japanese_jis_b5" msgid="4899297958100032533">"JIS B5"</string>
    <string name="mediasize_japanese_jis_b4" msgid="4213158129126666847">"JIS B4"</string>
    <string name="mediasize_japanese_jis_b3" msgid="8513715307410310696">"JIS B3"</string>
    <string name="mediasize_japanese_jis_b2" msgid="4777690211897131190">"JIS B2"</string>
    <string name="mediasize_japanese_jis_b1" msgid="4608142385457034603">"JIS B1"</string>
    <string name="mediasize_japanese_jis_b0" msgid="7587108366572243991">"JIS B0"</string>
    <string name="mediasize_japanese_jis_exec" msgid="5244075432263649068">"JIS Exec"</string>
    <string name="mediasize_japanese_chou4" msgid="4941652015032631361">"Chou4"</string>
    <string name="mediasize_japanese_chou3" msgid="6387319169263957010">"Chou3"</string>
    <string name="mediasize_japanese_chou2" msgid="1299112025415343982">"Chou2"</string>
    <string name="mediasize_japanese_hagaki" msgid="8070115620644254565">"Hagaki"</string>
    <string name="mediasize_japanese_oufuku" msgid="6049065587307896564">"Oufuku"</string>
    <string name="mediasize_japanese_kahu" msgid="6872696027560065173">"Kahu"</string>
    <string name="mediasize_japanese_kaku2" msgid="2359077233775455405">"Kaku2"</string>
    <string name="mediasize_japanese_you4" msgid="2091777168747058008">"You4"</string>
    <string name="mediasize_unknown_portrait" msgid="3088043641616409762">"Ukendt portrætformat"</string>
    <string name="mediasize_unknown_landscape" msgid="4876995327029361552">"Ukendt landskabsformat"</string>
    <string name="write_fail_reason_cancelled" msgid="7091258378121627624">"Annulleret"</string>
    <string name="write_fail_reason_cannot_write" msgid="8132505417935337724">"Fejl ved skrivning af indhold"</string>
    <string name="reason_unknown" msgid="6048913880184628119">"ukendt"</string>
    <string name="reason_service_unavailable" msgid="7824008732243903268">"Udskriftstjenesten er ikke aktiveret"</string>
    <string name="print_service_installed_title" msgid="2246317169444081628">"Tjenesten <xliff:g id="NAME">%s</xliff:g> er installeret"</string>
    <string name="print_service_installed_message" msgid="5897362931070459152">"Tryk for at aktivere"</string>
    <string name="restr_pin_enter_admin_pin" msgid="783643731895143970">"Indtast administratorpinkoden"</string>
    <string name="restr_pin_enter_pin" msgid="3395953421368476103">"Indtast pinkode"</string>
    <string name="restr_pin_incorrect" msgid="8571512003955077924">"Forkert"</string>
    <string name="restr_pin_enter_old_pin" msgid="1462206225512910757">"Aktuel pinkode:"</string>
    <string name="restr_pin_enter_new_pin" msgid="5959606691619959184">"Ny pinkode"</string>
    <string name="restr_pin_confirm_pin" msgid="8501523829633146239">"Bekræft den nye pinkode"</string>
    <string name="restr_pin_create_pin" msgid="8017600000263450337">"Opret en pinkode til ændring af begrænsninger"</string>
    <string name="restr_pin_error_doesnt_match" msgid="2224214190906994548">"Pinkoderne stemmer ikke overens. Prøv igen."</string>
    <string name="restr_pin_error_too_short" msgid="8173982756265777792">"Pinkoden er for kort. Den skal være på mindst 4 tal."</string>
  <plurals name="restr_pin_countdown">
    <item quantity="one" msgid="311050995198548675">"Prøv igen om 1 sekund"</item>
    <item quantity="other" msgid="4730868920742952817">"Prøv igen om <xliff:g id="COUNT">%d</xliff:g> sekunder"</item>
  </plurals>
    <string name="restr_pin_try_later" msgid="973144472490532377">"Prøv igen senere"</string>
    <string name="immersive_mode_confirmation" msgid="7227416894979047467">"Stryg ned fra toppen for at afslutte fuld skærm"</string>
    <string name="done_label" msgid="2093726099505892398">"Udfør"</string>
    <string name="hour_picker_description" msgid="6698199186859736512">"Cirkulær timevælger"</string>
    <string name="minute_picker_description" msgid="8606010966873791190">"Cirkulær minutvælger"</string>
    <string name="select_hours" msgid="6043079511766008245">"Vælg timer"</string>
    <string name="select_minutes" msgid="3974345615920336087">"Vælg minutter"</string>
    <string name="day_picker_description" msgid="8990847925961297968">"Månedsgitter med dage"</string>
    <string name="year_picker_description" msgid="5524331207436052403">"Liste over år"</string>
    <string name="select_day" msgid="7774759604701773332">"Vælg måned og dag"</string>
    <string name="select_year" msgid="7952052866994196170">"Vælg år"</string>
    <string name="item_is_selected" msgid="949687401682476608">"<xliff:g id="ITEM">%1$s</xliff:g> er valgt"</string>
    <string name="deleted_key" msgid="7659477886625566590">"<xliff:g id="KEY">%1$s</xliff:g> er slettet"</string>
</resources><|MERGE_RESOLUTION|>--- conflicted
+++ resolved
@@ -388,11 +388,8 @@
     <string name="permdesc_bindRemoteViews" msgid="4717987810137692572">"Tillader, at brugeren kan forpligte sig til en grænseflade for en widgettjeneste på øverste niveau. Bør aldrig være nødvendigt til almindelige apps."</string>
     <string name="permlab_bindDeviceAdmin" msgid="8704986163711455010">"kommunikere med en enhedsadministrator"</string>
     <string name="permdesc_bindDeviceAdmin" msgid="569715419543907930">"Tillader, at brugeren kan sende hensigter til en enhedsadministrator. Dette bør aldrig være nødvendigt for almindelige apps."</string>
-<<<<<<< HEAD
-=======
     <string name="permlab_bindTvInput" msgid="5601264742478168987">"knyt til en tv-indgang"</string>
     <string name="permdesc_bindTvInput" msgid="2371008331852001924">"Giver indehaveren mulighed for at knytte sig til det øverste grænsefladeniveau for en tv-indgang. Dette bør ikke være nødvendigt i normale apps."</string>
->>>>>>> 352e1082
     <string name="permlab_manageDeviceAdmins" msgid="4248828900045808722">"tilføje eller fjerne en enhedsadministrator"</string>
     <string name="permdesc_manageDeviceAdmins" msgid="5025608167709942485">"Tillader, at man tilføjer eller fjerner aktive enhedsadministratorer. Dette burde aldrig være nødvendigt til normale apps."</string>
     <string name="permlab_setOrientation" msgid="3365947717163866844">"skift skærmretning"</string>
