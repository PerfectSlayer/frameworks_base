--- conflicted
+++ resolved
@@ -212,18 +212,15 @@
         <item name="editTextPreferenceStyle">@android:style/Preference.DialogPreference.EditTextPreference</item>
         <item name="ringtonePreferenceStyle">@android:style/Preference.RingtonePreference</item>
         <item name="preferenceLayoutChild">@android:layout/preference_child</item>
-<<<<<<< HEAD
 
         <!-- Search widget styles -->
         <item name="searchWidgetCorpusItemBackground">@android:color/search_widget_corpus_item_background</item>
-=======
         
         <!-- Style for the inflated indicator widget itself, not the text or
              image views typically contained within. -->
         <item name="tabIndicatorStyle">@android:style/Widget.TabIndicator</item>
         <item name="textAppearanceTab">@android:style/TextAppearance.Widget.TabWidget</item>
         
->>>>>>> 9effa6db
     </style>
     
     <!-- Variant of the default (dark) theme with no title bar -->
@@ -272,7 +269,6 @@
         <item name="listViewStyle">@android:style/Widget.ListView.White</item>
         <item name="listDivider">@drawable/divider_horizontal_bright</item>
         <item name="listSeparatorTextViewStyle">@android:style/Widget.TextView.ListSeparator.White</item>
-<<<<<<< HEAD
         
         <item name="progressBarStyle">@android:style/Widget.ProgressBar.Inverse</item>
 		<item name="progressBarStyleSmall">@android:style/Widget.ProgressBar.Small.Inverse</item>
@@ -280,9 +276,7 @@
 		<item name="progressBarStyleInverse">@android:style/Widget.ProgressBar</item>
 		<item name="progressBarStyleSmallInverse">@android:style/Widget.ProgressBar.Small</item>
 		<item name="progressBarStyleLargeInverse">@android:style/Widget.ProgressBar.Large</item> 
-=======
-
->>>>>>> 9effa6db
+
     </style>
     
     <!-- Variant of the light theme with no title bar -->
