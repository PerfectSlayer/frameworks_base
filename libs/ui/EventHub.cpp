//
// Copyright 2005 The Android Open Source Project
//
// Handle events, like key input and vsync.
//
// The goal is to provide an optimized solution for Linux, not an
// implementation that works well across all platforms.  We expect
// events to arrive on file descriptors, so that we can use a select()
// select() call to sleep.
//
// We can't select() on anything but network sockets in Windows, so we
// provide an alternative implementation of waitEvent for that platform.
//
#define LOG_TAG "EventHub"

//#define LOG_NDEBUG 0

#include <ui/EventHub.h>
#include <ui/KeycodeLabels.h>
#include <hardware_legacy/power.h>

#include <cutils/properties.h>
#include <utils/Log.h>
#include <utils/Timers.h>
#include <utils/threads.h>
#include <utils/Errors.h>

#include <stdlib.h>
#include <stdio.h>
#include <unistd.h>
#include <fcntl.h>
#include <memory.h>
#include <errno.h>
#include <assert.h>

#include "KeyLayoutMap.h"

#include <string.h>
#include <stdint.h>
#include <dirent.h>
#ifdef HAVE_INOTIFY
# include <sys/inotify.h>
#endif
#ifdef HAVE_ANDROID_OS
# include <sys/limits.h>        /* not part of Linux */
#endif
#include <sys/poll.h>
#include <sys/ioctl.h>

/* this macro is used to tell if "bit" is set in "array"
 * it selects a byte from the array, and does a boolean AND
 * operation with a byte that only has the relevant bit set.
 * eg. to check for the 12th bit, we do (array[1] & 1<<4)
 */
#define test_bit(bit, array)    (array[bit/8] & (1<<(bit%8)))

/* this macro computes the number of bytes needed to represent a bit array of the specified size */
#define sizeof_bit_array(bits)  ((bits + 7) / 8)

#define ID_MASK  0x0000ffff
#define SEQ_MASK 0x7fff0000
#define SEQ_SHIFT 16

#ifndef ABS_MT_TOUCH_MAJOR
#define ABS_MT_TOUCH_MAJOR      0x30    /* Major axis of touching ellipse */
#endif

#ifndef ABS_MT_POSITION_X
#define ABS_MT_POSITION_X       0x35    /* Center X ellipse position */
#endif

#ifndef ABS_MT_POSITION_Y
#define ABS_MT_POSITION_Y       0x36    /* Center Y ellipse position */
#endif

namespace android {

static const char *WAKE_LOCK_ID = "KeyEvents";
static const char *device_path = "/dev/input";

/* return the larger integer */
static inline int max(int v1, int v2)
{
    return (v1 > v2) ? v1 : v2;
}

EventHub::device_t::device_t(int32_t _id, const char* _path, const char* name)
    : id(_id), path(_path), name(name), classes(0)
    , keyBitmask(NULL), layoutMap(new KeyLayoutMap()), fd(-1), next(NULL) {
}

EventHub::device_t::~device_t() {
    delete [] keyBitmask;
    delete layoutMap;
}

EventHub::EventHub(void)
    : mError(NO_INIT), mHaveFirstKeyboard(false), mFirstKeyboardId(0)
    , mDevicesById(0), mNumDevicesById(0)
    , mOpeningDevices(0), mClosingDevices(0)
    , mDevices(0), mFDs(0), mFDCount(0), mOpened(false)
{
    acquire_wake_lock(PARTIAL_WAKE_LOCK, WAKE_LOCK_ID);
#ifdef EV_SW
    memset(mSwitches, 0, sizeof(mSwitches));
#endif
}

/*
 * Clean up.
 */
EventHub::~EventHub(void)
{
    release_wake_lock(WAKE_LOCK_ID);
    // we should free stuff here...
}

status_t EventHub::errorCheck() const
{
    return mError;
}

String8 EventHub::getDeviceName(int32_t deviceId) const
{
    AutoMutex _l(mLock);
    device_t* device = getDevice(deviceId);
    if (device == NULL) return String8();
    return device->name;
}

uint32_t EventHub::getDeviceClasses(int32_t deviceId) const
{
    AutoMutex _l(mLock);
    device_t* device = getDevice(deviceId);
    if (device == NULL) return 0;
    return device->classes;
}

status_t EventHub::getAbsoluteAxisInfo(int32_t deviceId, int axis,
        RawAbsoluteAxisInfo* outAxisInfo) const {
    outAxisInfo->valid = false;
    outAxisInfo->minValue = 0;
    outAxisInfo->maxValue = 0;
    outAxisInfo->flat = 0;
    outAxisInfo->fuzz = 0;

    AutoMutex _l(mLock);
    device_t* device = getDevice(deviceId);
    if (device == NULL) return -1;

    struct input_absinfo info;

<<<<<<< HEAD
    if(ioctl(mFDs[id_to_index(device->id)].fd, EVIOCGABS(axis), &info)) {
        LOGW("Error reading absolute controller %d for device %s fd %d\n",
             axis, device->name.string(), mFDs[id_to_index(device->id)].fd);
        return -errno;
    }
=======
    if(ioctl(device->fd, EVIOCGABS(axis), &info)) {
        LOGE("Error reading absolute controller %d for device %s fd %d\n",
             axis, device->name.string(), device->fd);
        return -1;
    }

    *outMinValue = info.minimum;
    *outMaxValue = info.maximum;
    *outFlat = info.flat;
    *outFuzz = info.fuzz;
    return 0;
}
>>>>>>> be50507b

    if (info.minimum != info.maximum) {
        outAxisInfo->valid = true;
        outAxisInfo->minValue = info.minimum;
        outAxisInfo->maxValue = info.maximum;
        outAxisInfo->flat = info.flat;
        outAxisInfo->fuzz = info.fuzz;
    }
    return OK;
}

<<<<<<< HEAD
int32_t EventHub::getScanCodeState(int32_t deviceId, int32_t scanCode) const {
    if (scanCode >= 0 && scanCode <= KEY_MAX) {
        AutoMutex _l(mLock);

        device_t* device = getDevice(deviceId);
        if (device != NULL) {
            return getScanCodeStateLocked(device, scanCode);
=======
int EventHub::getSwitchState(int32_t deviceId, int sw) const
{
#ifdef EV_SW
    AutoMutex _l(mLock);
    device_t* device = getDevice(deviceId);
    if (device == NULL) return -1;
    
    if (sw >= 0 && sw <= SW_MAX) {
        uint8_t sw_bitmask[(SW_MAX+7)/8];
        memset(sw_bitmask, 0, sizeof(sw_bitmask));
        if (ioctl(device->fd, EVIOCGSW(sizeof(sw_bitmask)), sw_bitmask) >= 0) {
            return test_bit(sw, sw_bitmask) ? 1 : 0;
>>>>>>> be50507b
        }
    }
    return AKEY_STATE_UNKNOWN;
}

int32_t EventHub::getScanCodeStateLocked(device_t* device, int32_t scanCode) const {
    uint8_t key_bitmask[sizeof_bit_array(KEY_MAX + 1)];
    memset(key_bitmask, 0, sizeof(key_bitmask));
    if (ioctl(mFDs[id_to_index(device->id)].fd,
               EVIOCGKEY(sizeof(key_bitmask)), key_bitmask) >= 0) {
        return test_bit(scanCode, key_bitmask) ? AKEY_STATE_DOWN : AKEY_STATE_UP;
    }
    return AKEY_STATE_UNKNOWN;
}

int32_t EventHub::getKeyCodeState(int32_t deviceId, int32_t keyCode) const {
    AutoMutex _l(mLock);

    device_t* device = getDevice(deviceId);
<<<<<<< HEAD
    if (device != NULL) {
        return getKeyCodeStateLocked(device, keyCode);
=======
    if (device == NULL) return -1;
    
    if (code >= 0 && code <= KEY_MAX) {
        uint8_t key_bitmask[(KEY_MAX+7)/8];
        memset(key_bitmask, 0, sizeof(key_bitmask));
        if (ioctl(device->fd, EVIOCGKEY(sizeof(key_bitmask)), key_bitmask) >= 0) {
            return test_bit(code, key_bitmask) ? 1 : 0;
        }
>>>>>>> be50507b
    }
    return AKEY_STATE_UNKNOWN;
}

int32_t EventHub::getKeyCodeStateLocked(device_t* device, int32_t keyCode) const {
    Vector<int32_t> scanCodes;
    device->layoutMap->findScancodes(keyCode, &scanCodes);

    uint8_t key_bitmask[sizeof_bit_array(KEY_MAX + 1)];
    memset(key_bitmask, 0, sizeof(key_bitmask));
    if (ioctl(device->fd, EVIOCGKEY(sizeof(key_bitmask)), key_bitmask) >= 0) {
        #if 0
        for (size_t i=0; i<=KEY_MAX; i++) {
            LOGI("(Scan code %d: down=%d)", i, test_bit(i, key_bitmask));
        }
        #endif
        const size_t N = scanCodes.size();
        for (size_t i=0; i<N && i<=KEY_MAX; i++) {
            int32_t sc = scanCodes.itemAt(i);
            //LOGI("Code %d: down=%d", sc, test_bit(sc, key_bitmask));
            if (sc >= 0 && sc <= KEY_MAX && test_bit(sc, key_bitmask)) {
                return AKEY_STATE_DOWN;
            }
        }
        return AKEY_STATE_UP;
    }
    return AKEY_STATE_UNKNOWN;
}

int32_t EventHub::getSwitchState(int32_t deviceId, int32_t sw) const {
#ifdef EV_SW
    if (sw >= 0 && sw <= SW_MAX) {
        AutoMutex _l(mLock);

        device_t* device = getDevice(deviceId);
        if (device != NULL) {
            return getSwitchStateLocked(device, sw);
        }
    }
#endif
    return AKEY_STATE_UNKNOWN;
}

int32_t EventHub::getSwitchStateLocked(device_t* device, int32_t sw) const {
    uint8_t sw_bitmask[sizeof_bit_array(SW_MAX + 1)];
    memset(sw_bitmask, 0, sizeof(sw_bitmask));
    if (ioctl(mFDs[id_to_index(device->id)].fd,
               EVIOCGSW(sizeof(sw_bitmask)), sw_bitmask) >= 0) {
        return test_bit(sw, sw_bitmask) ? AKEY_STATE_DOWN : AKEY_STATE_UP;
    }
    return AKEY_STATE_UNKNOWN;
}

bool EventHub::markSupportedKeyCodes(int32_t deviceId, size_t numCodes,
        const int32_t* keyCodes, uint8_t* outFlags) const {
    AutoMutex _l(mLock);

    device_t* device = getDevice(deviceId);
    if (device != NULL) {
        return markSupportedKeyCodesLocked(device, numCodes, keyCodes, outFlags);
    }
    return false;
}

bool EventHub::markSupportedKeyCodesLocked(device_t* device, size_t numCodes,
        const int32_t* keyCodes, uint8_t* outFlags) const {
    if (device->layoutMap == NULL || device->keyBitmask == NULL) {
        return false;
    }

    Vector<int32_t> scanCodes;
    for (size_t codeIndex = 0; codeIndex < numCodes; codeIndex++) {
        scanCodes.clear();

        status_t err = device->layoutMap->findScancodes(keyCodes[codeIndex], &scanCodes);
        if (! err) {
            // check the possible scan codes identified by the layout map against the
            // map of codes actually emitted by the driver
            for (size_t sc = 0; sc < scanCodes.size(); sc++) {
                if (test_bit(scanCodes[sc], device->keyBitmask)) {
                    outFlags[codeIndex] = 1;
                    break;
                }
            }
        }
    }
    return true;
}

status_t EventHub::scancodeToKeycode(int32_t deviceId, int scancode,
        int32_t* outKeycode, uint32_t* outFlags) const
{
    AutoMutex _l(mLock);
    device_t* device = getDevice(deviceId);
    
    if (device != NULL && device->layoutMap != NULL) {
        status_t err = device->layoutMap->map(scancode, outKeycode, outFlags);
        if (err == NO_ERROR) {
            return NO_ERROR;
        }
    }
    
    if (mHaveFirstKeyboard) {
        device = getDevice(mFirstKeyboardId);
        
        if (device != NULL && device->layoutMap != NULL) {
            status_t err = device->layoutMap->map(scancode, outKeycode, outFlags);
            if (err == NO_ERROR) {
                return NO_ERROR;
            }
        }
    }
    
    *outKeycode = 0;
    *outFlags = 0;
    return NAME_NOT_FOUND;
}

void EventHub::addExcludedDevice(const char* deviceName)
{
    String8 name(deviceName);
    mExcludedDevices.push_back(name);
}

EventHub::device_t* EventHub::getDevice(int32_t deviceId) const
{
    if (deviceId == 0) deviceId = mFirstKeyboardId;
    int32_t id = deviceId & ID_MASK;
    if (id >= mNumDevicesById || id < 0) return NULL;
    device_t* dev = mDevicesById[id].device;
    if (dev == NULL) return NULL;
    if (dev->id == deviceId) {
        return dev;
    }
    return NULL;
}

bool EventHub::getEvent(RawEvent* outEvent)
{
    outEvent->deviceId = 0;
    outEvent->type = 0;
    outEvent->scanCode = 0;
    outEvent->keyCode = 0;
    outEvent->flags = 0;
    outEvent->value = 0;
    outEvent->when = 0;

    status_t err;

    int i;
    int res;
    int pollres;
    struct input_event iev;

    // Note that we only allow one caller to getEvent(), so don't need
    // to do locking here...  only when adding/removing devices.

    if (!mOpened) {
        mError = openPlatformInput() ? NO_ERROR : UNKNOWN_ERROR;
        mOpened = true;
    }

    while(1) {

        // First, report any devices that had last been added/removed.
        if (mClosingDevices != NULL) {
            device_t* device = mClosingDevices;
            LOGV("Reporting device closed: id=0x%x, name=%s\n",
                 device->id, device->path.string());
            mClosingDevices = device->next;
            if (device->id == mFirstKeyboardId) {
                outEvent->deviceId = 0;
            } else {
                outEvent->deviceId = device->id;
            }
            outEvent->type = DEVICE_REMOVED;
            delete device;
            return true;
        }

        if (mOpeningDevices != NULL) {
            device_t* device = mOpeningDevices;
            LOGV("Reporting device opened: id=0x%x, name=%s\n",
                 device->id, device->path.string());
            mOpeningDevices = device->next;
            if (device->id == mFirstKeyboardId) {
                outEvent->deviceId = 0;
            } else {
                outEvent->deviceId = device->id;
            }
            outEvent->type = DEVICE_ADDED;
            return true;
        }

        release_wake_lock(WAKE_LOCK_ID);

        pollres = poll(mFDs, mFDCount, -1);

        acquire_wake_lock(PARTIAL_WAKE_LOCK, WAKE_LOCK_ID);

        if (pollres <= 0) {
            if (errno != EINTR) {
                LOGW("select failed (errno=%d)\n", errno);
                usleep(100000);
            }
            continue;
        }

        //printf("poll %d, returned %d\n", mFDCount, pollres);

        // mFDs[0] is used for inotify, so process regular events starting at mFDs[1]
        for(i = 1; i < mFDCount; i++) {
            if(mFDs[i].revents) {
                LOGV("revents for %d = 0x%08x", i, mFDs[i].revents);
                if(mFDs[i].revents & POLLIN) {
                    res = read(mFDs[i].fd, &iev, sizeof(iev));
                    if (res == sizeof(iev)) {
                        device_t* device = mDevices[i];
                        LOGV("%s got: t0=%d, t1=%d, type=%d, code=%d, v=%d",
                             device->path.string(),
                             (int) iev.time.tv_sec, (int) iev.time.tv_usec,
                             iev.type, iev.code, iev.value);
                        if (device->id == mFirstKeyboardId) {
                            outEvent->deviceId = 0;
                        } else {
                            outEvent->deviceId = device->id;
                        }
                        outEvent->type = iev.type;
                        outEvent->scanCode = iev.code;
                        if (iev.type == EV_KEY) {
                            err = device->layoutMap->map(iev.code,
                                    & outEvent->keyCode, & outEvent->flags);
                            LOGV("iev.code=%d keyCode=%d flags=0x%08x err=%d\n",
                                iev.code, outEvent->keyCode, outEvent->flags, err);
                            if (err != 0) {
                                outEvent->keyCode = AKEYCODE_UNKNOWN;
                                outEvent->flags = 0;
                            }
                        } else {
                            outEvent->keyCode = iev.code;
                        }
                        outEvent->value = iev.value;

                        // Use an event timestamp in the same timebase as
                        // java.lang.System.nanoTime() and android.os.SystemClock.uptimeMillis()
                        // as expected by the rest of the system.
                        outEvent->when = systemTime(SYSTEM_TIME_MONOTONIC);
                        return true;
                    } else {
                        if (res<0) {
                            LOGW("could not get event (errno=%d)", errno);
                        } else {
                            LOGE("could not get event (wrong size: %d)", res);
                        }
                        continue;
                    }
                }
            }
        }
        
        // read_notify() will modify mFDs and mFDCount, so this must be done after
        // processing all other events.
        if(mFDs[0].revents & POLLIN) {
            read_notify(mFDs[0].fd);
        }
    }
}

/*
 * Open the platform-specific input device.
 */
bool EventHub::openPlatformInput(void)
{
    /*
     * Open platform-specific input device(s).
     */
    int res;

    mFDCount = 1;
    mFDs = (pollfd *)calloc(1, sizeof(mFDs[0]));
    mDevices = (device_t **)calloc(1, sizeof(mDevices[0]));
    mFDs[0].events = POLLIN;
    mDevices[0] = NULL;
#ifdef HAVE_INOTIFY
    mFDs[0].fd = inotify_init();
    res = inotify_add_watch(mFDs[0].fd, device_path, IN_DELETE | IN_CREATE);
    if(res < 0) {
        LOGE("could not add watch for %s, %s\n", device_path, strerror(errno));
    }
#else
    /*
     * The code in EventHub::getEvent assumes that mFDs[0] is an inotify fd.
     * We allocate space for it and set it to something invalid.
     */
    mFDs[0].fd = -1;
#endif

    res = scan_dir(device_path);
    if(res < 0) {
        LOGE("scan dir failed for %s\n", device_path);
        //open_device("/dev/input/event0");
    }

    return true;
}

// ----------------------------------------------------------------------------

static bool containsNonZeroByte(const uint8_t* array, uint32_t startIndex, uint32_t endIndex) {
    const uint8_t* end = array + endIndex;
    array += startIndex;
    while (array != end) {
        if (*(array++) != 0) {
            return true;
        }
    }
    return false;
}

static const int32_t GAMEPAD_KEYCODES[] = {
        AKEYCODE_BUTTON_A, AKEYCODE_BUTTON_B, AKEYCODE_BUTTON_C,
        AKEYCODE_BUTTON_X, AKEYCODE_BUTTON_Y, AKEYCODE_BUTTON_Z,
        AKEYCODE_BUTTON_L1, AKEYCODE_BUTTON_R1,
        AKEYCODE_BUTTON_L2, AKEYCODE_BUTTON_R2,
        AKEYCODE_BUTTON_THUMBL, AKEYCODE_BUTTON_THUMBR,
        AKEYCODE_BUTTON_START, AKEYCODE_BUTTON_SELECT, AKEYCODE_BUTTON_MODE
};

int EventHub::open_device(const char *deviceName)
{
    int version;
    int fd;
    struct pollfd *new_mFDs;
    device_t **new_devices;
    char **new_device_names;
    char name[80];
    char location[80];
    char idstr[80];
    struct input_id id;

    LOGV("Opening device: %s", deviceName);

    AutoMutex _l(mLock);

    fd = open(deviceName, O_RDWR);
    if(fd < 0) {
        LOGE("could not open %s, %s\n", deviceName, strerror(errno));
        return -1;
    }

    if(ioctl(fd, EVIOCGVERSION, &version)) {
        LOGE("could not get driver version for %s, %s\n", deviceName, strerror(errno));
        return -1;
    }
    if(ioctl(fd, EVIOCGID, &id)) {
        LOGE("could not get driver id for %s, %s\n", deviceName, strerror(errno));
        return -1;
    }
    name[sizeof(name) - 1] = '\0';
    location[sizeof(location) - 1] = '\0';
    idstr[sizeof(idstr) - 1] = '\0';
    if(ioctl(fd, EVIOCGNAME(sizeof(name) - 1), &name) < 1) {
        //fprintf(stderr, "could not get device name for %s, %s\n", deviceName, strerror(errno));
        name[0] = '\0';
    }

    // check to see if the device is on our excluded list
    List<String8>::iterator iter = mExcludedDevices.begin();
    List<String8>::iterator end = mExcludedDevices.end();
    for ( ; iter != end; iter++) {
        const char* test = *iter;
        if (strcmp(name, test) == 0) {
            LOGI("ignoring event id %s driver %s\n", deviceName, test);
            close(fd);
            fd = -1;
            return -1;
        }
    }

    if(ioctl(fd, EVIOCGPHYS(sizeof(location) - 1), &location) < 1) {
        //fprintf(stderr, "could not get location for %s, %s\n", deviceName, strerror(errno));
        location[0] = '\0';
    }
    if(ioctl(fd, EVIOCGUNIQ(sizeof(idstr) - 1), &idstr) < 1) {
        //fprintf(stderr, "could not get idstring for %s, %s\n", deviceName, strerror(errno));
        idstr[0] = '\0';
    }

    int devid = 0;
    while (devid < mNumDevicesById) {
        if (mDevicesById[devid].device == NULL) {
            break;
        }
        devid++;
    }
    if (devid >= mNumDevicesById) {
        device_ent* new_devids = (device_ent*)realloc(mDevicesById,
                sizeof(mDevicesById[0]) * (devid + 1));
        if (new_devids == NULL) {
            LOGE("out of memory");
            return -1;
        }
        mDevicesById = new_devids;
        mNumDevicesById = devid+1;
        mDevicesById[devid].device = NULL;
        mDevicesById[devid].seq = 0;
    }

    mDevicesById[devid].seq = (mDevicesById[devid].seq+(1<<SEQ_SHIFT))&SEQ_MASK;
    if (mDevicesById[devid].seq == 0) {
        mDevicesById[devid].seq = 1<<SEQ_SHIFT;
    }

    new_mFDs = (pollfd*)realloc(mFDs, sizeof(mFDs[0]) * (mFDCount + 1));
    new_devices = (device_t**)realloc(mDevices, sizeof(mDevices[0]) * (mFDCount + 1));
    if (new_mFDs == NULL || new_devices == NULL) {
        LOGE("out of memory");
        return -1;
    }
    mFDs = new_mFDs;
    mDevices = new_devices;

#if 0
    LOGI("add device %d: %s\n", mFDCount, deviceName);
    LOGI("  bus:      %04x\n"
         "  vendor    %04x\n"
         "  product   %04x\n"
         "  version   %04x\n",
        id.bustype, id.vendor, id.product, id.version);
    LOGI("  name:     \"%s\"\n", name);
    LOGI("  location: \"%s\"\n"
         "  id:       \"%s\"\n", location, idstr);
    LOGI("  version:  %d.%d.%d\n",
        version >> 16, (version >> 8) & 0xff, version & 0xff);
#endif

    device_t* device = new device_t(devid|mDevicesById[devid].seq, deviceName, name);
    if (device == NULL) {
        LOGE("out of memory");
        return -1;
    }

    device->fd = fd;
    mFDs[mFDCount].fd = fd;
    mFDs[mFDCount].events = POLLIN;

    // Figure out the kinds of events the device reports.
    
    uint8_t key_bitmask[sizeof_bit_array(KEY_MAX + 1)];
    memset(key_bitmask, 0, sizeof(key_bitmask));

    LOGV("Getting keys...");
    if (ioctl(fd, EVIOCGBIT(EV_KEY, sizeof(key_bitmask)), key_bitmask) >= 0) {
        //LOGI("MAP\n");
        //for (int i = 0; i < sizeof(key_bitmask); i++) {
        //    LOGI("%d: 0x%02x\n", i, key_bitmask[i]);
        //}

        // See if this is a keyboard.  Ignore everything in the button range except for
        // gamepads which are also considered keyboards.
        if (containsNonZeroByte(key_bitmask, 0, sizeof_bit_array(BTN_MISC))
                || containsNonZeroByte(key_bitmask, sizeof_bit_array(BTN_GAMEPAD),
                        sizeof_bit_array(BTN_DIGI))
                || containsNonZeroByte(key_bitmask, sizeof_bit_array(KEY_OK),
                        sizeof_bit_array(KEY_MAX + 1))) {
            device->classes |= INPUT_DEVICE_CLASS_KEYBOARD;

            device->keyBitmask = new uint8_t[sizeof(key_bitmask)];
            if (device->keyBitmask != NULL) {
                memcpy(device->keyBitmask, key_bitmask, sizeof(key_bitmask));
            } else {
                delete device;
                LOGE("out of memory allocating key bitmask");
                return -1;
            }
        }
    }
    
    // See if this is a trackball (or mouse).
    if (test_bit(BTN_MOUSE, key_bitmask)) {
        uint8_t rel_bitmask[sizeof_bit_array(REL_MAX + 1)];
        memset(rel_bitmask, 0, sizeof(rel_bitmask));
        LOGV("Getting relative controllers...");
        if (ioctl(fd, EVIOCGBIT(EV_REL, sizeof(rel_bitmask)), rel_bitmask) >= 0) {
            if (test_bit(REL_X, rel_bitmask) && test_bit(REL_Y, rel_bitmask)) {
                device->classes |= INPUT_DEVICE_CLASS_TRACKBALL;
            }
        }
    }

    // See if this is a touch pad.
    uint8_t abs_bitmask[sizeof_bit_array(ABS_MAX + 1)];
    memset(abs_bitmask, 0, sizeof(abs_bitmask));
    LOGV("Getting absolute controllers...");
    if (ioctl(fd, EVIOCGBIT(EV_ABS, sizeof(abs_bitmask)), abs_bitmask) >= 0) {
        // Is this a new modern multi-touch driver?
        if (test_bit(ABS_MT_TOUCH_MAJOR, abs_bitmask)
                && test_bit(ABS_MT_POSITION_X, abs_bitmask)
                && test_bit(ABS_MT_POSITION_Y, abs_bitmask)) {
            device->classes |= INPUT_DEVICE_CLASS_TOUCHSCREEN | INPUT_DEVICE_CLASS_TOUCHSCREEN_MT;

        // Is this an old style single-touch driver?
        } else if (test_bit(BTN_TOUCH, key_bitmask)
                && test_bit(ABS_X, abs_bitmask) && test_bit(ABS_Y, abs_bitmask)) {
            device->classes |= INPUT_DEVICE_CLASS_TOUCHSCREEN;
        }
    }

#ifdef EV_SW
    // figure out the switches this device reports
    uint8_t sw_bitmask[sizeof_bit_array(SW_MAX + 1)];
    memset(sw_bitmask, 0, sizeof(sw_bitmask));
    bool hasSwitches = false;
    if (ioctl(fd, EVIOCGBIT(EV_SW, sizeof(sw_bitmask)), sw_bitmask) >= 0) {
        for (int i=0; i<EV_SW; i++) {
            //LOGI("Device 0x%x sw %d: has=%d", device->id, i, test_bit(i, sw_bitmask));
            if (test_bit(i, sw_bitmask)) {
                hasSwitches = true;
                if (mSwitches[i] == 0) {
                    mSwitches[i] = device->id;
                }
            }
        }
    }
    if (hasSwitches) {
        device->classes |= INPUT_DEVICE_CLASS_SWITCH;
    }
#endif

    if ((device->classes & INPUT_DEVICE_CLASS_KEYBOARD) != 0) {
        char tmpfn[sizeof(name)];
        char keylayoutFilename[300];

        // a more descriptive name
        device->name = name;

        // replace all the spaces with underscores
        strcpy(tmpfn, name);
        for (char *p = strchr(tmpfn, ' '); p && *p; p = strchr(tmpfn, ' '))
            *p = '_';

        // find the .kl file we need for this device
        const char* root = getenv("ANDROID_ROOT");
        snprintf(keylayoutFilename, sizeof(keylayoutFilename),
                 "%s/usr/keylayout/%s.kl", root, tmpfn);
        bool defaultKeymap = false;
        if (access(keylayoutFilename, R_OK)) {
            snprintf(keylayoutFilename, sizeof(keylayoutFilename),
                     "%s/usr/keylayout/%s", root, "qwerty.kl");
            defaultKeymap = true;
        }
        status_t status = device->layoutMap->load(keylayoutFilename);
        if (status) {
            LOGE("Error %d loading key layout.", status);
        }

        // tell the world about the devname (the descriptive name)
        if (!mHaveFirstKeyboard && !defaultKeymap && strstr(name, "-keypad")) {
            // the built-in keyboard has a well-known device ID of 0,
            // this device better not go away.
            mHaveFirstKeyboard = true;
            mFirstKeyboardId = device->id;
            property_set("hw.keyboards.0.devname", name);
        } else {
            // ensure mFirstKeyboardId is set to -something-.
            if (mFirstKeyboardId == 0) {
                mFirstKeyboardId = device->id;
            }
        }
        char propName[100];
        sprintf(propName, "hw.keyboards.%u.devname", device->id);
        property_set(propName, name);

        // 'Q' key support = cheap test of whether this is an alpha-capable kbd
        if (hasKeycode(device, AKEYCODE_Q)) {
            device->classes |= INPUT_DEVICE_CLASS_ALPHAKEY;
        }
        
        // See if this device has a DPAD.
        if (hasKeycode(device, AKEYCODE_DPAD_UP) &&
                hasKeycode(device, AKEYCODE_DPAD_DOWN) &&
                hasKeycode(device, AKEYCODE_DPAD_LEFT) &&
                hasKeycode(device, AKEYCODE_DPAD_RIGHT) &&
                hasKeycode(device, AKEYCODE_DPAD_CENTER)) {
            device->classes |= INPUT_DEVICE_CLASS_DPAD;
        }
        
        // See if this device has a gamepad.
        for (size_t i = 0; i < sizeof(GAMEPAD_KEYCODES); i++) {
            if (hasKeycode(device, GAMEPAD_KEYCODES[i])) {
                device->classes |= INPUT_DEVICE_CLASS_GAMEPAD;
                break;
            }
        }

        LOGI("New keyboard: device->id=0x%x devname='%s' propName='%s' keylayout='%s'\n",
                device->id, name, propName, keylayoutFilename);
    }

    LOGI("New device: path=%s name=%s id=0x%x (of 0x%x) index=%d fd=%d classes=0x%x\n",
         deviceName, name, device->id, mNumDevicesById, mFDCount, fd, device->classes);
         
    LOGV("Adding device %s %p at %d, id = %d, classes = 0x%x\n",
         deviceName, device, mFDCount, devid, device->classes);

    mDevicesById[devid].device = device;
    device->next = mOpeningDevices;
    mOpeningDevices = device;
    mDevices[mFDCount] = device;

    mFDCount++;
    return 0;
}

bool EventHub::hasKeycode(device_t* device, int keycode) const
{
    if (device->keyBitmask == NULL || device->layoutMap == NULL) {
        return false;
    }
    
    Vector<int32_t> scanCodes;
    device->layoutMap->findScancodes(keycode, &scanCodes);
    const size_t N = scanCodes.size();
    for (size_t i=0; i<N && i<=KEY_MAX; i++) {
        int32_t sc = scanCodes.itemAt(i);
        if (sc >= 0 && sc <= KEY_MAX && test_bit(sc, device->keyBitmask)) {
            return true;
        }
    }
    
    return false;
}

int EventHub::close_device(const char *deviceName)
{
    AutoMutex _l(mLock);
    
    int i;
    for(i = 1; i < mFDCount; i++) {
        if(strcmp(mDevices[i]->path.string(), deviceName) == 0) {
            //LOGD("remove device %d: %s\n", i, deviceName);
            device_t* device = mDevices[i];
            
            LOGI("Removed device: path=%s name=%s id=0x%x (of 0x%x) index=%d fd=%d classes=0x%x\n",
                 device->path.string(), device->name.string(), device->id,
                 mNumDevicesById, mFDCount, mFDs[i].fd, device->classes);
         
            // Clear this device's entry.
            int index = (device->id&ID_MASK);
            mDevicesById[index].device = NULL;
            
            // Close the file descriptor and compact the fd array.
            close(mFDs[i].fd);
            int count = mFDCount - i - 1;
            memmove(mDevices + i, mDevices + i + 1, sizeof(mDevices[0]) * count);
            memmove(mFDs + i, mFDs + i + 1, sizeof(mFDs[0]) * count);
            mFDCount--;

#ifdef EV_SW
            for (int j=0; j<EV_SW; j++) {
                if (mSwitches[j] == device->id) {
                    mSwitches[j] = 0;
                }
            }
#endif
            
            device->next = mClosingDevices;
            mClosingDevices = device;

            if (device->id == mFirstKeyboardId) {
                LOGW("built-in keyboard device %s (id=%d) is closing! the apps will not like this",
                        device->path.string(), mFirstKeyboardId);
                mFirstKeyboardId = 0;
                property_set("hw.keyboards.0.devname", NULL);
            }
            // clear the property
            char propName[100];
            sprintf(propName, "hw.keyboards.%u.devname", device->id);
            property_set(propName, NULL);
            return 0;
        }
    }
    LOGE("remove device: %s not found\n", deviceName);
    return -1;
}

int EventHub::read_notify(int nfd)
{
#ifdef HAVE_INOTIFY
    int res;
    char devname[PATH_MAX];
    char *filename;
    char event_buf[512];
    int event_size;
    int event_pos = 0;
    struct inotify_event *event;

    LOGV("EventHub::read_notify nfd: %d\n", nfd);
    res = read(nfd, event_buf, sizeof(event_buf));
    if(res < (int)sizeof(*event)) {
        if(errno == EINTR)
            return 0;
        LOGW("could not get event, %s\n", strerror(errno));
        return 1;
    }
    //printf("got %d bytes of event information\n", res);

    strcpy(devname, device_path);
    filename = devname + strlen(devname);
    *filename++ = '/';

    while(res >= (int)sizeof(*event)) {
        event = (struct inotify_event *)(event_buf + event_pos);
        //printf("%d: %08x \"%s\"\n", event->wd, event->mask, event->len ? event->name : "");
        if(event->len) {
            strcpy(filename, event->name);
            if(event->mask & IN_CREATE) {
                open_device(devname);
            }
            else {
                close_device(devname);
            }
        }
        event_size = sizeof(*event) + event->len;
        res -= event_size;
        event_pos += event_size;
    }
#endif
    return 0;
}


int EventHub::scan_dir(const char *dirname)
{
    char devname[PATH_MAX];
    char *filename;
    DIR *dir;
    struct dirent *de;
    dir = opendir(dirname);
    if(dir == NULL)
        return -1;
    strcpy(devname, dirname);
    filename = devname + strlen(devname);
    *filename++ = '/';
    while((de = readdir(dir))) {
        if(de->d_name[0] == '.' &&
           (de->d_name[1] == '\0' ||
            (de->d_name[1] == '.' && de->d_name[2] == '\0')))
            continue;
        strcpy(filename, de->d_name);
        open_device(devname);
    }
    closedir(dir);
    return 0;
}

}; // namespace android<|MERGE_RESOLUTION|>--- conflicted
+++ resolved
@@ -150,26 +150,11 @@
 
     struct input_absinfo info;
 
-<<<<<<< HEAD
-    if(ioctl(mFDs[id_to_index(device->id)].fd, EVIOCGABS(axis), &info)) {
+    if(ioctl(device->fd, EVIOCGABS(axis), &info)) {
         LOGW("Error reading absolute controller %d for device %s fd %d\n",
-             axis, device->name.string(), mFDs[id_to_index(device->id)].fd);
+             axis, device->name.string(), device->fd);
         return -errno;
     }
-=======
-    if(ioctl(device->fd, EVIOCGABS(axis), &info)) {
-        LOGE("Error reading absolute controller %d for device %s fd %d\n",
-             axis, device->name.string(), device->fd);
-        return -1;
-    }
-
-    *outMinValue = info.minimum;
-    *outMaxValue = info.maximum;
-    *outFlat = info.flat;
-    *outFuzz = info.fuzz;
-    return 0;
-}
->>>>>>> be50507b
 
     if (info.minimum != info.maximum) {
         outAxisInfo->valid = true;
@@ -181,7 +166,6 @@
     return OK;
 }
 
-<<<<<<< HEAD
 int32_t EventHub::getScanCodeState(int32_t deviceId, int32_t scanCode) const {
     if (scanCode >= 0 && scanCode <= KEY_MAX) {
         AutoMutex _l(mLock);
@@ -189,20 +173,6 @@
         device_t* device = getDevice(deviceId);
         if (device != NULL) {
             return getScanCodeStateLocked(device, scanCode);
-=======
-int EventHub::getSwitchState(int32_t deviceId, int sw) const
-{
-#ifdef EV_SW
-    AutoMutex _l(mLock);
-    device_t* device = getDevice(deviceId);
-    if (device == NULL) return -1;
-    
-    if (sw >= 0 && sw <= SW_MAX) {
-        uint8_t sw_bitmask[(SW_MAX+7)/8];
-        memset(sw_bitmask, 0, sizeof(sw_bitmask));
-        if (ioctl(device->fd, EVIOCGSW(sizeof(sw_bitmask)), sw_bitmask) >= 0) {
-            return test_bit(sw, sw_bitmask) ? 1 : 0;
->>>>>>> be50507b
         }
     }
     return AKEY_STATE_UNKNOWN;
@@ -211,7 +181,7 @@
 int32_t EventHub::getScanCodeStateLocked(device_t* device, int32_t scanCode) const {
     uint8_t key_bitmask[sizeof_bit_array(KEY_MAX + 1)];
     memset(key_bitmask, 0, sizeof(key_bitmask));
-    if (ioctl(mFDs[id_to_index(device->id)].fd,
+    if (ioctl(device->fd,
                EVIOCGKEY(sizeof(key_bitmask)), key_bitmask) >= 0) {
         return test_bit(scanCode, key_bitmask) ? AKEY_STATE_DOWN : AKEY_STATE_UP;
     }
@@ -222,19 +192,8 @@
     AutoMutex _l(mLock);
 
     device_t* device = getDevice(deviceId);
-<<<<<<< HEAD
     if (device != NULL) {
         return getKeyCodeStateLocked(device, keyCode);
-=======
-    if (device == NULL) return -1;
-    
-    if (code >= 0 && code <= KEY_MAX) {
-        uint8_t key_bitmask[(KEY_MAX+7)/8];
-        memset(key_bitmask, 0, sizeof(key_bitmask));
-        if (ioctl(device->fd, EVIOCGKEY(sizeof(key_bitmask)), key_bitmask) >= 0) {
-            return test_bit(code, key_bitmask) ? 1 : 0;
-        }
->>>>>>> be50507b
     }
     return AKEY_STATE_UNKNOWN;
 }
@@ -281,7 +240,7 @@
 int32_t EventHub::getSwitchStateLocked(device_t* device, int32_t sw) const {
     uint8_t sw_bitmask[sizeof_bit_array(SW_MAX + 1)];
     memset(sw_bitmask, 0, sizeof(sw_bitmask));
-    if (ioctl(mFDs[id_to_index(device->id)].fd,
+    if (ioctl(device->fd,
                EVIOCGSW(sizeof(sw_bitmask)), sw_bitmask) >= 0) {
         return test_bit(sw, sw_bitmask) ? AKEY_STATE_DOWN : AKEY_STATE_UP;
     }
