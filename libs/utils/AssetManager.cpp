/*
 * Copyright (C) 2006 The Android Open Source Project
 *
 * Licensed under the Apache License, Version 2.0 (the "License");
 * you may not use this file except in compliance with the License.
 * You may obtain a copy of the License at
 *
 *      http://www.apache.org/licenses/LICENSE-2.0
 *
 * Unless required by applicable law or agreed to in writing, software
 * distributed under the License is distributed on an "AS IS" BASIS,
 * WITHOUT WARRANTIES OR CONDITIONS OF ANY KIND, either express or implied.
 * See the License for the specific language governing permissions and
 * limitations under the License.
 */

//
// Provide access to read-only assets.
//

#define LOG_TAG "asset"
//#define LOG_NDEBUG 0

#include <utils/AssetManager.h>
#include <utils/AssetDir.h>
#include <utils/Asset.h>
#include <utils/Atomic.h>
#include <utils/String8.h>
#include <utils/ResourceTypes.h>
#include <utils/String8.h>
#include <utils/ZipFileRO.h>
#include <utils/Log.h>
#include <utils/Timers.h>
#include <utils/threads.h>

#include <dirent.h>
#include <errno.h>
#include <assert.h>

using namespace android;

/*
 * Names for default app, locale, and vendor.  We might want to change
 * these to be an actual locale, e.g. always use en-US as the default.
 */
static const char* kDefaultLocale = "default";
static const char* kDefaultVendor = "default";
static const char* kAssetsRoot = "assets";
static const char* kAppZipName = NULL; //"classes.jar";
static const char* kSystemAssets = "framework/framework-res.apk";

static const char* kExcludeExtension = ".EXCLUDE";

static Asset* const kExcludedAsset = (Asset*) 0xd000000d;

static volatile int32_t gCount = 0;


/*
 * ===========================================================================
 *      AssetManager
 * ===========================================================================
 */

int32_t AssetManager::getGlobalCount()
{
    return gCount;
}

AssetManager::AssetManager(CacheMode cacheMode)
    : mLocale(NULL), mVendor(NULL),
      mResources(NULL), mConfig(new ResTable_config),
      mCacheMode(cacheMode), mCacheValid(false)
{
    int count = android_atomic_inc(&gCount)+1;
    //LOGI("Creating AssetManager %p #%d\n", this, count);
    memset(mConfig, 0, sizeof(ResTable_config));
}

AssetManager::~AssetManager(void)
{
    int count = android_atomic_dec(&gCount);
    //LOGI("Destroying AssetManager in %p #%d\n", this, count);

    delete mConfig;
    delete mResources;

    // don't have a String class yet, so make sure we clean up
    delete[] mLocale;
    delete[] mVendor;
}

bool AssetManager::addAssetPath(const String8& path, void** cookie)
{
    AutoMutex _l(mLock);

    asset_path ap;

    String8 realPath(path);
    if (kAppZipName) {
        realPath.appendPath(kAppZipName);
    }
    ap.type = ::getFileType(realPath.string());
    if (ap.type == kFileTypeRegular) {
        ap.path = realPath;
    } else {
        ap.path = path;
        ap.type = ::getFileType(path.string());
        if (ap.type != kFileTypeDirectory && ap.type != kFileTypeRegular) {
            LOGW("Asset path %s is neither a directory nor file (type=%d).",
                 path.string(), (int)ap.type);
            return false;
        }
    }

    // Skip if we have it already.
    for (size_t i=0; i<mAssetPaths.size(); i++) {
        if (mAssetPaths[i].path == ap.path) {
            if (cookie) {
                *cookie = (void*)(i+1);
            }
            return true;
        }
    }

    LOGV("In %p Asset %s path: %s", this,
         ap.type == kFileTypeDirectory ? "dir" : "zip", ap.path.string());

    mAssetPaths.add(ap);

    // new paths are always added at the end
    if (cookie) {
        *cookie = (void*)mAssetPaths.size();
    }

    return true;
}

bool AssetManager::addDefaultAssets()
{
    const char* root = getenv("ANDROID_ROOT");
    LOG_ALWAYS_FATAL_IF(root == NULL, "ANDROID_ROOT not set");

    String8 path(root);
    path.appendPath(kSystemAssets);

    return addAssetPath(path, NULL);
}

void* AssetManager::nextAssetPath(void* cookie) const
{
    AutoMutex _l(mLock);
    size_t next = ((size_t)cookie)+1;
    return next > mAssetPaths.size() ? NULL : (void*)next;
}

String8 AssetManager::getAssetPath(void* cookie) const
{
    AutoMutex _l(mLock);
    const size_t which = ((size_t)cookie)-1;
    if (which < mAssetPaths.size()) {
        return mAssetPaths[which].path;
    }
    return String8();
}

/*
 * Set the current locale.  Use NULL to indicate no locale.
 *
 * Close and reopen Zip archives as appropriate, and reset cached
 * information in the locale-specific sections of the tree.
 */
void AssetManager::setLocale(const char* locale)
{
    AutoMutex _l(mLock);
    setLocaleLocked(locale);
}

void AssetManager::setLocaleLocked(const char* locale)
{
    if (mLocale != NULL) {
        /* previously set, purge cached data */
        purgeFileNameCacheLocked();
        //mZipSet.purgeLocale();
        delete[] mLocale;
    }
    mLocale = strdupNew(locale);

    updateResourceParamsLocked();
}

/*
 * Set the current vendor.  Use NULL to indicate no vendor.
 *
 * Close and reopen Zip archives as appropriate, and reset cached
 * information in the vendor-specific sections of the tree.
 */
void AssetManager::setVendor(const char* vendor)
{
    AutoMutex _l(mLock);

    if (mVendor != NULL) {
        /* previously set, purge cached data */
        purgeFileNameCacheLocked();
        //mZipSet.purgeVendor();
        delete[] mVendor;
    }
    mVendor = strdupNew(vendor);
}

void AssetManager::setConfiguration(const ResTable_config& config, const char* locale)
{
    AutoMutex _l(mLock);
    *mConfig = config;
    if (locale) {
        setLocaleLocked(locale);
    } else if (config.language[0] != 0) {
        char spec[9];
        spec[0] = config.language[0];
        spec[1] = config.language[1];
        if (config.country[0] != 0) {
            spec[2] = '_';
            spec[3] = config.country[0];
            spec[4] = config.country[1];
            spec[5] = 0;
        } else {
            spec[3] = 0;
        }
        setLocaleLocked(spec);
    } else {
        updateResourceParamsLocked();
    }
}

/*
 * Open an asset.
 *
 * The data could be;
 *  - In a file on disk (assetBase + fileName).
 *  - In a compressed file on disk (assetBase + fileName.gz).
 *  - In a Zip archive, uncompressed or compressed.
 *
 * It can be in a number of different directories and Zip archives.
 * The search order is:
 *  - [appname]
 *    - locale + vendor
 *    - "default" + vendor
 *    - locale + "default"
 *    - "default + "default"
 *  - "common"
 *    - (same as above)
 *
 * To find a particular file, we have to try up to eight paths with
 * all three forms of data.
 *
 * We should probably reject requests for "illegal" filenames, e.g. those
 * with illegal characters or "../" backward relative paths.
 */
Asset* AssetManager::open(const char* fileName, AccessMode mode)
{
    AutoMutex _l(mLock);

    LOG_FATAL_IF(mAssetPaths.size() == 0, "No assets added to AssetManager");


    if (mCacheMode != CACHE_OFF && !mCacheValid)
        loadFileNameCacheLocked();

    String8 assetName(kAssetsRoot);
    assetName.appendPath(fileName);

    /*
     * For each top-level asset path, search for the asset.
     */

    size_t i = mAssetPaths.size();
    while (i > 0) {
        i--;
        LOGV("Looking for asset '%s' in '%s'\n",
                assetName.string(), mAssetPaths.itemAt(i).path.string());
        Asset* pAsset = openNonAssetInPathLocked(assetName.string(), mode, mAssetPaths.itemAt(i));
        if (pAsset != NULL) {
            return pAsset != kExcludedAsset ? pAsset : NULL;
        }
    }

    return NULL;
}

/*
 * Open a non-asset file as if it were an asset.
 *
 * The "fileName" is the partial path starting from the application
 * name.
 */
Asset* AssetManager::openNonAsset(const char* fileName, AccessMode mode)
{
    AutoMutex _l(mLock);

    LOG_FATAL_IF(mAssetPaths.size() == 0, "No assets added to AssetManager");


    if (mCacheMode != CACHE_OFF && !mCacheValid)
        loadFileNameCacheLocked();

    /*
     * For each top-level asset path, search for the asset.
     */

    size_t i = mAssetPaths.size();
    while (i > 0) {
        i--;
        LOGV("Looking for non-asset '%s' in '%s'\n", fileName, mAssetPaths.itemAt(i).path.string());
        Asset* pAsset = openNonAssetInPathLocked(
            fileName, mode, mAssetPaths.itemAt(i));
        if (pAsset != NULL) {
            return pAsset != kExcludedAsset ? pAsset : NULL;
        }
    }

    return NULL;
}

Asset* AssetManager::openNonAsset(void* cookie, const char* fileName, AccessMode mode)
{
    const size_t which = ((size_t)cookie)-1;

    AutoMutex _l(mLock);

    LOG_FATAL_IF(mAssetPaths.size() == 0, "No assets added to AssetManager");


    if (mCacheMode != CACHE_OFF && !mCacheValid)
        loadFileNameCacheLocked();

    if (which < mAssetPaths.size()) {
        LOGV("Looking for non-asset '%s' in '%s'\n", fileName,
                mAssetPaths.itemAt(which).path.string());
        Asset* pAsset = openNonAssetInPathLocked(
            fileName, mode, mAssetPaths.itemAt(which));
        if (pAsset != NULL) {
            return pAsset != kExcludedAsset ? pAsset : NULL;
        }
    }

    return NULL;
}

/*
 * Get the type of a file in the asset namespace.
 *
 * This currently only works for regular files.  All others (including
 * directories) will return kFileTypeNonexistent.
 */
FileType AssetManager::getFileType(const char* fileName)
{
    Asset* pAsset = NULL;

    /*
     * Open the asset.  This is less efficient than simply finding the
     * file, but it's not too bad (we don't uncompress or mmap data until
     * the first read() call).
     */
    pAsset = open(fileName, Asset::ACCESS_STREAMING);
    delete pAsset;

    if (pAsset == NULL)
        return kFileTypeNonexistent;
    else
        return kFileTypeRegular;
}

const ResTable* AssetManager::getResTable(bool required) const
{
    ResTable* rt = mResources;
    if (rt) {
        return rt;
    }

    // Iterate through all asset packages, collecting resources from each.

    AutoMutex _l(mLock);

    if (mResources != NULL) {
        return mResources;
    }

    if (required) {
        LOG_FATAL_IF(mAssetPaths.size() == 0, "No assets added to AssetManager");
    }

    if (mCacheMode != CACHE_OFF && !mCacheValid)
        const_cast<AssetManager*>(this)->loadFileNameCacheLocked();

<<<<<<< HEAD
    const size_t N = mAssetPaths.size();
    for (size_t i=0; i<N; i++) {
        Asset* ass = NULL;
        ResTable* sharedRes = NULL;
        bool shared = true;
        const asset_path& ap = mAssetPaths.itemAt(i);
        LOGV("Looking for resource asset in '%s'\n", ap.path.string());
        if (ap.type != kFileTypeDirectory) {
            if (i == 0) {
                // The first item is typically the framework resources,
                // which we want to avoid parsing every time.
                sharedRes = const_cast<AssetManager*>(this)->
                    mZipSet.getZipResourceTable(ap.path);
            }
            if (sharedRes == NULL) {
                ass = const_cast<AssetManager*>(this)->
                    mZipSet.getZipResourceTableAsset(ap.path);
                if (ass == NULL) {
                    LOGV("loading resource table %s\n", ap.path.string());
                    ass = const_cast<AssetManager*>(this)->
                        openNonAssetInPathLocked("resources.arsc",
                                                 Asset::ACCESS_BUFFER,
                                                 ap);
                    if (ass != NULL && ass != kExcludedAsset) {
                        ass = const_cast<AssetManager*>(this)->
                            mZipSet.setZipResourceTableAsset(ap.path, ass);
                    }
                }
                
                if (i == 0 && ass != NULL) {
                    // If this is the first resource table in the asset
                    // manager, then we are going to cache it so that we
                    // can quickly copy it out for others.
                    LOGV("Creating shared resources for %s", ap.path.string());
                    sharedRes = new ResTable();
                    sharedRes->add(ass, (void*)(i+1), false);
                    sharedRes = const_cast<AssetManager*>(this)->
                        mZipSet.setZipResourceTable(ap.path, sharedRes);
                }
            }
        } else {
            LOGV("loading resource table %s\n", ap.path.string());
            Asset* ass = const_cast<AssetManager*>(this)->
                openNonAssetInPathLocked("resources.arsc",
                                         Asset::ACCESS_BUFFER,
                                         ap);
            shared = false;
        }
        if ((ass != NULL || sharedRes != NULL) && ass != kExcludedAsset) {
            if (rt == NULL) {
                mResources = rt = new ResTable();
                updateResourceParamsLocked();
            }
            LOGV("Installing resource asset %p in to table %p\n", ass, mResources);
            if (sharedRes != NULL) {
                LOGV("Copying existing resources for %s", ap.path.string());
                rt->add(sharedRes);
            } else {
                LOGV("Parsing resources for %s", ap.path.string());
                rt->add(ass, (void*)(i+1), !shared);
            }
=======
    mResources = rt = new ResTable();
>>>>>>> 9effa6db

    if (rt) {
        const size_t N = mAssetPaths.size();
        for (size_t i=0; i<N; i++) {
            const asset_path& ap = mAssetPaths.itemAt(i);
            updateResTableFromAssetPath(rt, ap, (void*)(i+1));
        }
    }

    if (required && !rt) LOGW("Unable to find resources file resources.arsc");
    if (!rt) {
        mResources = rt = new ResTable();
    }

    return rt;
}

void AssetManager::updateResTableFromAssetPath(ResTable *rt, const asset_path& ap, void *cookie) const
{
    Asset* ass = NULL;
    bool shared = true;
    LOGV("Looking for resource asset in '%s'\n", ap.path.string());
    if (ap.type != kFileTypeDirectory) {
        ass = const_cast<AssetManager*>(this)->
            mZipSet.getZipResourceTable(ap.path);
        if (ass == NULL) {
            LOGV("loading resource table %s\n", ap.path.string());
            ass = const_cast<AssetManager*>(this)->
                openNonAssetInPathLocked("resources.arsc",
                    Asset::ACCESS_BUFFER,
                    ap);
            if (ass != NULL && ass != kExcludedAsset) {
                ass = const_cast<AssetManager*>(this)->
                    mZipSet.setZipResourceTable(ap.path, ass);
            }
        }
    } else {
        LOGV("loading resource table %s\n", ap.path.string());
        Asset* ass = const_cast<AssetManager*>(this)->
            openNonAssetInPathLocked("resources.arsc",
                Asset::ACCESS_BUFFER,
                ap);
        shared = false;
    }
    if (ass != NULL && ass != kExcludedAsset) {
        updateResourceParamsLocked();
        LOGV("Installing resource asset %p in to table %p\n", ass, mResources);
        rt->add(ass, cookie, !shared);

        if (!shared) {
            delete ass;
        }
    }
}

void AssetManager::updateResourceParamsLocked() const
{
    ResTable* res = mResources;
    if (!res) {
        return;
    }

    size_t llen = mLocale ? strlen(mLocale) : 0;
    mConfig->language[0] = 0;
    mConfig->language[1] = 0;
    mConfig->country[0] = 0;
    mConfig->country[1] = 0;
    if (llen >= 2) {
        mConfig->language[0] = mLocale[0];
        mConfig->language[1] = mLocale[1];
    }
    if (llen >= 5) {
        mConfig->country[0] = mLocale[3];
        mConfig->country[1] = mLocale[4];
    }
    mConfig->size = sizeof(*mConfig);

    res->setParameters(mConfig);
}

const ResTable& AssetManager::getResources(bool required) const
{
    const ResTable* rt = getResTable(required);
    return *rt;
}

bool AssetManager::isUpToDate()
{
    AutoMutex _l(mLock);
    return mZipSet.isUpToDate();
}

void AssetManager::getLocales(Vector<String8>* locales) const
{
    ResTable* res = mResources;
    if (res != NULL) {
        res->getLocales(locales);
    }
}

/*
 * Open a non-asset file as if it were an asset, searching for it in the
 * specified app.
 *
 * Pass in a NULL values for "appName" if the common app directory should
 * be used.
 */
Asset* AssetManager::openNonAssetInPathLocked(const char* fileName, AccessMode mode,
    const asset_path& ap)
{
    Asset* pAsset = NULL;

    /* look at the filesystem on disk */
    if (ap.type == kFileTypeDirectory) {
        String8 path(ap.path);
        path.appendPath(fileName);

        pAsset = openAssetFromFileLocked(path, mode);

        if (pAsset == NULL) {
            /* try again, this time with ".gz" */
            path.append(".gz");
            pAsset = openAssetFromFileLocked(path, mode);
        }

        if (pAsset != NULL) {
            //printf("FOUND NA '%s' on disk\n", fileName);
            pAsset->setAssetSource(path);
        }

    /* look inside the zip file */
    } else {
        String8 path(fileName);

        /* check the appropriate Zip file */
        ZipFileRO* pZip;
        ZipEntryRO entry;

        pZip = getZipFileLocked(ap);
        if (pZip != NULL) {
            //printf("GOT zip, checking NA '%s'\n", (const char*) path);
            entry = pZip->findEntryByName(path.string());
            if (entry != NULL) {
                //printf("FOUND NA in Zip file for %s\n", appName ? appName : kAppCommon);
                pAsset = openAssetFromZipLocked(pZip, entry, mode, path);
            }
        }

        if (pAsset != NULL) {
            /* create a "source" name, for debug/display */
            pAsset->setAssetSource(
                    createZipSourceNameLocked(ZipSet::getPathName(ap.path.string()), String8(""),
                                                String8(fileName)));
        }
    }

    return pAsset;
}

/*
 * Open an asset, searching for it in the directory hierarchy for the
 * specified app.
 *
 * Pass in a NULL values for "appName" if the common app directory should
 * be used.
 */
Asset* AssetManager::openInPathLocked(const char* fileName, AccessMode mode,
    const asset_path& ap)
{
    Asset* pAsset = NULL;

    /*
     * Try various combinations of locale and vendor.
     */
    if (mLocale != NULL && mVendor != NULL)
        pAsset = openInLocaleVendorLocked(fileName, mode, ap, mLocale, mVendor);
    if (pAsset == NULL && mVendor != NULL)
        pAsset = openInLocaleVendorLocked(fileName, mode, ap, NULL, mVendor);
    if (pAsset == NULL && mLocale != NULL)
        pAsset = openInLocaleVendorLocked(fileName, mode, ap, mLocale, NULL);
    if (pAsset == NULL)
        pAsset = openInLocaleVendorLocked(fileName, mode, ap, NULL, NULL);

    return pAsset;
}

/*
 * Open an asset, searching for it in the directory hierarchy for the
 * specified locale and vendor.
 *
 * We also search in "app.jar".
 *
 * Pass in NULL values for "appName", "locale", and "vendor" if the
 * defaults should be used.
 */
Asset* AssetManager::openInLocaleVendorLocked(const char* fileName, AccessMode mode,
    const asset_path& ap, const char* locale, const char* vendor)
{
    Asset* pAsset = NULL;

    if (ap.type == kFileTypeDirectory) {
        if (mCacheMode == CACHE_OFF) {
            /* look at the filesystem on disk */
            String8 path(createPathNameLocked(ap, locale, vendor));
            path.appendPath(fileName);

            String8 excludeName(path);
            excludeName.append(kExcludeExtension);
            if (::getFileType(excludeName.string()) != kFileTypeNonexistent) {
                /* say no more */
                //printf("+++ excluding '%s'\n", (const char*) excludeName);
                return kExcludedAsset;
            }

            pAsset = openAssetFromFileLocked(path, mode);

            if (pAsset == NULL) {
                /* try again, this time with ".gz" */
                path.append(".gz");
                pAsset = openAssetFromFileLocked(path, mode);
            }

            if (pAsset != NULL)
                pAsset->setAssetSource(path);
        } else {
            /* find in cache */
            String8 path(createPathNameLocked(ap, locale, vendor));
            path.appendPath(fileName);

            AssetDir::FileInfo tmpInfo;
            bool found = false;

            String8 excludeName(path);
            excludeName.append(kExcludeExtension);

            if (mCache.indexOf(excludeName) != NAME_NOT_FOUND) {
                /* go no farther */
                //printf("+++ Excluding '%s'\n", (const char*) excludeName);
                return kExcludedAsset;
            }

            /*
             * File compression extensions (".gz") don't get stored in the
             * name cache, so we have to try both here.
             */
            if (mCache.indexOf(path) != NAME_NOT_FOUND) {
                found = true;
                pAsset = openAssetFromFileLocked(path, mode);
                if (pAsset == NULL) {
                    /* try again, this time with ".gz" */
                    path.append(".gz");
                    pAsset = openAssetFromFileLocked(path, mode);
                }
            }

            if (pAsset != NULL)
                pAsset->setAssetSource(path);

            /*
             * Don't continue the search into the Zip files.  Our cached info
             * said it was a file on disk; to be consistent with openDir()
             * we want to return the loose asset.  If the cached file gets
             * removed, we fail.
             *
             * The alternative is to update our cache when files get deleted,
             * or make some sort of "best effort" promise, but for now I'm
             * taking the hard line.
             */
            if (found) {
                if (pAsset == NULL)
                    LOGD("Expected file not found: '%s'\n", path.string());
                return pAsset;
            }
        }
    }

    /*
     * Either it wasn't found on disk or on the cached view of the disk.
     * Dig through the currently-opened set of Zip files.  If caching
     * is disabled, the Zip file may get reopened.
     */
    if (pAsset == NULL && ap.type == kFileTypeRegular) {
        String8 path;

        path.appendPath((locale != NULL) ? locale : kDefaultLocale);
        path.appendPath((vendor != NULL) ? vendor : kDefaultVendor);
        path.appendPath(fileName);

        /* check the appropriate Zip file */
        ZipFileRO* pZip;
        ZipEntryRO entry;

        pZip = getZipFileLocked(ap);
        if (pZip != NULL) {
            //printf("GOT zip, checking '%s'\n", (const char*) path);
            entry = pZip->findEntryByName(path.string());
            if (entry != NULL) {
                //printf("FOUND in Zip file for %s/%s-%s\n",
                //    appName, locale, vendor);
                pAsset = openAssetFromZipLocked(pZip, entry, mode, path);
            }
        }

        if (pAsset != NULL) {
            /* create a "source" name, for debug/display */
            pAsset->setAssetSource(createZipSourceNameLocked(ZipSet::getPathName(ap.path.string()),
                                                             String8(""), String8(fileName)));
        }
    }

    return pAsset;
}

/*
 * Create a "source name" for a file from a Zip archive.
 */
String8 AssetManager::createZipSourceNameLocked(const String8& zipFileName,
    const String8& dirName, const String8& fileName)
{
    String8 sourceName("zip:");
    sourceName.append(zipFileName);
    sourceName.append(":");
    if (dirName.length() > 0) {
        sourceName.appendPath(dirName);
    }
    sourceName.appendPath(fileName);
    return sourceName;
}

/*
 * Create a path to a loose asset (asset-base/app/locale/vendor).
 */
String8 AssetManager::createPathNameLocked(const asset_path& ap, const char* locale,
    const char* vendor)
{
    String8 path(ap.path);
    path.appendPath((locale != NULL) ? locale : kDefaultLocale);
    path.appendPath((vendor != NULL) ? vendor : kDefaultVendor);
    return path;
}

/*
 * Create a path to a loose asset (asset-base/app/rootDir).
 */
String8 AssetManager::createPathNameLocked(const asset_path& ap, const char* rootDir)
{
    String8 path(ap.path);
    if (rootDir != NULL) path.appendPath(rootDir);
    return path;
}

/*
 * Return a pointer to one of our open Zip archives.  Returns NULL if no
 * matching Zip file exists.
 *
 * Right now we have 2 possible Zip files (1 each in app/"common").
 *
 * If caching is set to CACHE_OFF, to get the expected behavior we
 * need to reopen the Zip file on every request.  That would be silly
 * and expensive, so instead we just check the file modification date.
 *
 * Pass in NULL values for "appName", "locale", and "vendor" if the
 * generics should be used.
 */
ZipFileRO* AssetManager::getZipFileLocked(const asset_path& ap)
{
    LOGV("getZipFileLocked() in %p\n", this);

    return mZipSet.getZip(ap.path);
}

/*
 * Try to open an asset from a file on disk.
 *
 * If the file is compressed with gzip, we seek to the start of the
 * deflated data and pass that in (just like we would for a Zip archive).
 *
 * For uncompressed data, we may already have an mmap()ed version sitting
 * around.  If so, we want to hand that to the Asset instead.
 *
 * This returns NULL if the file doesn't exist, couldn't be opened, or
 * claims to be a ".gz" but isn't.
 */
Asset* AssetManager::openAssetFromFileLocked(const String8& pathName,
    AccessMode mode)
{
    Asset* pAsset = NULL;

    if (strcasecmp(pathName.getPathExtension().string(), ".gz") == 0) {
        //printf("TRYING '%s'\n", (const char*) pathName);
        pAsset = Asset::createFromCompressedFile(pathName.string(), mode);
    } else {
        //printf("TRYING '%s'\n", (const char*) pathName);
        pAsset = Asset::createFromFile(pathName.string(), mode);
    }

    return pAsset;
}

/*
 * Given an entry in a Zip archive, create a new Asset object.
 *
 * If the entry is uncompressed, we may want to create or share a
 * slice of shared memory.
 */
Asset* AssetManager::openAssetFromZipLocked(const ZipFileRO* pZipFile,
    const ZipEntryRO entry, AccessMode mode, const String8& entryName)
{
    Asset* pAsset = NULL;

    // TODO: look for previously-created shared memory slice?
    int method;
    long uncompressedLen;

    //printf("USING Zip '%s'\n", pEntry->getFileName());

    //pZipFile->getEntryInfo(entry, &method, &uncompressedLen, &compressedLen,
    //    &offset);
    if (!pZipFile->getEntryInfo(entry, &method, &uncompressedLen, NULL, NULL,
            NULL, NULL))
    {
        LOGW("getEntryInfo failed\n");
        return NULL;
    }

    FileMap* dataMap = pZipFile->createEntryFileMap(entry);
    if (dataMap == NULL) {
        LOGW("create map from entry failed\n");
        return NULL;
    }

    if (method == ZipFileRO::kCompressStored) {
        pAsset = Asset::createFromUncompressedMap(dataMap, mode);
        LOGV("Opened uncompressed entry %s in zip %s mode %d: %p", entryName.string(),
                dataMap->getFileName(), mode, pAsset);
    } else {
        pAsset = Asset::createFromCompressedMap(dataMap, method,
            uncompressedLen, mode);
        LOGV("Opened compressed entry %s in zip %s mode %d: %p", entryName.string(),
                dataMap->getFileName(), mode, pAsset);
    }
    if (pAsset == NULL) {
        /* unexpected */
        LOGW("create from segment failed\n");
    }

    return pAsset;
}



/*
 * Open a directory in the asset namespace.
 *
 * An "asset directory" is simply the combination of all files in all
 * locations, with ".gz" stripped for loose files.  With app, locale, and
 * vendor defined, we have 8 directories and 2 Zip archives to scan.
 *
 * Pass in "" for the root dir.
 */
AssetDir* AssetManager::openDir(const char* dirName)
{
    AutoMutex _l(mLock);

    AssetDir* pDir = NULL;
    SortedVector<AssetDir::FileInfo>* pMergedInfo = NULL;

    LOG_FATAL_IF(mAssetPaths.size() == 0, "No assets added to AssetManager");
    assert(dirName != NULL);

    //printf("+++ openDir(%s) in '%s'\n", dirName, (const char*) mAssetBase);

    if (mCacheMode != CACHE_OFF && !mCacheValid)
        loadFileNameCacheLocked();

    pDir = new AssetDir;

    /*
     * Scan the various directories, merging what we find into a single
     * vector.  We want to scan them in reverse priority order so that
     * the ".EXCLUDE" processing works correctly.  Also, if we decide we
     * want to remember where the file is coming from, we'll get the right
     * version.
     *
     * We start with Zip archives, then do loose files.
     */
    pMergedInfo = new SortedVector<AssetDir::FileInfo>;

    size_t i = mAssetPaths.size();
    while (i > 0) {
        i--;
        const asset_path& ap = mAssetPaths.itemAt(i);
        if (ap.type == kFileTypeRegular) {
            LOGV("Adding directory %s from zip %s", dirName, ap.path.string());
            scanAndMergeZipLocked(pMergedInfo, ap, kAssetsRoot, dirName);
        } else {
            LOGV("Adding directory %s from dir %s", dirName, ap.path.string());
            scanAndMergeDirLocked(pMergedInfo, ap, kAssetsRoot, dirName);
        }
    }

#if 0
    printf("FILE LIST:\n");
    for (i = 0; i < (size_t) pMergedInfo->size(); i++) {
        printf(" %d: (%d) '%s'\n", i,
            pMergedInfo->itemAt(i).getFileType(),
            (const char*) pMergedInfo->itemAt(i).getFileName());
    }
#endif

    pDir->setFileList(pMergedInfo);
    return pDir;
}

/*
 * Open a directory in the non-asset namespace.
 *
 * An "asset directory" is simply the combination of all files in all
 * locations, with ".gz" stripped for loose files.  With app, locale, and
 * vendor defined, we have 8 directories and 2 Zip archives to scan.
 *
 * Pass in "" for the root dir.
 */
AssetDir* AssetManager::openNonAssetDir(void* cookie, const char* dirName)
{
    AutoMutex _l(mLock);

    AssetDir* pDir = NULL;
    SortedVector<AssetDir::FileInfo>* pMergedInfo = NULL;

    LOG_FATAL_IF(mAssetPaths.size() == 0, "No assets added to AssetManager");
    assert(dirName != NULL);

    //printf("+++ openDir(%s) in '%s'\n", dirName, (const char*) mAssetBase);

    if (mCacheMode != CACHE_OFF && !mCacheValid)
        loadFileNameCacheLocked();

    pDir = new AssetDir;

    pMergedInfo = new SortedVector<AssetDir::FileInfo>;

    const size_t which = ((size_t)cookie)-1;

    if (which < mAssetPaths.size()) {
        const asset_path& ap = mAssetPaths.itemAt(which);
        if (ap.type == kFileTypeRegular) {
            LOGV("Adding directory %s from zip %s", dirName, ap.path.string());
            scanAndMergeZipLocked(pMergedInfo, ap, NULL, dirName);
        } else {
            LOGV("Adding directory %s from dir %s", dirName, ap.path.string());
            scanAndMergeDirLocked(pMergedInfo, ap, NULL, dirName);
        }
    }

#if 0
    printf("FILE LIST:\n");
    for (i = 0; i < (size_t) pMergedInfo->size(); i++) {
        printf(" %d: (%d) '%s'\n", i,
            pMergedInfo->itemAt(i).getFileType(),
            (const char*) pMergedInfo->itemAt(i).getFileName());
    }
#endif

    pDir->setFileList(pMergedInfo);
    return pDir;
}

/*
 * Scan the contents of the specified directory and merge them into the
 * "pMergedInfo" vector, removing previous entries if we find "exclude"
 * directives.
 *
 * Returns "false" if we found nothing to contribute.
 */
bool AssetManager::scanAndMergeDirLocked(SortedVector<AssetDir::FileInfo>* pMergedInfo,
    const asset_path& ap, const char* rootDir, const char* dirName)
{
    SortedVector<AssetDir::FileInfo>* pContents;
    String8 path;

    assert(pMergedInfo != NULL);

    //printf("scanAndMergeDir: %s %s %s %s\n", appName, locale, vendor,dirName);

    if (mCacheValid) {
        int i, start, count;

        pContents = new SortedVector<AssetDir::FileInfo>;

        /*
         * Get the basic partial path and find it in the cache.  That's
         * the start point for the search.
         */
        path = createPathNameLocked(ap, rootDir);
        if (dirName[0] != '\0')
            path.appendPath(dirName);

        start = mCache.indexOf(path);
        if (start == NAME_NOT_FOUND) {
            //printf("+++ not found in cache: dir '%s'\n", (const char*) path);
            delete pContents;
            return false;
        }

        /*
         * The match string looks like "common/default/default/foo/bar/".
         * The '/' on the end ensures that we don't match on the directory
         * itself or on ".../foo/barfy/".
         */
        path.append("/");

        count = mCache.size();

        /*
         * Pick out the stuff in the current dir by examining the pathname.
         * It needs to match the partial pathname prefix, and not have a '/'
         * (fssep) anywhere after the prefix.
         */
        for (i = start+1; i < count; i++) {
            if (mCache[i].getFileName().length() > path.length() &&
                strncmp(mCache[i].getFileName().string(), path.string(), path.length()) == 0)
            {
                const char* name = mCache[i].getFileName().string();
                // XXX THIS IS BROKEN!  Looks like we need to store the full
                // path prefix separately from the file path.
                if (strchr(name + path.length(), '/') == NULL) {
                    /* grab it, reducing path to just the filename component */
                    AssetDir::FileInfo tmp = mCache[i];
                    tmp.setFileName(tmp.getFileName().getPathLeaf());
                    pContents->add(tmp);
                }
            } else {
                /* no longer in the dir or its subdirs */
                break;
            }

        }
    } else {
        path = createPathNameLocked(ap, rootDir);
        if (dirName[0] != '\0')
            path.appendPath(dirName);
        pContents = scanDirLocked(path);
        if (pContents == NULL)
            return false;
    }

    // if we wanted to do an incremental cache fill, we would do it here

    /*
     * Process "exclude" directives.  If we find a filename that ends with
     * ".EXCLUDE", we look for a matching entry in the "merged" set, and
     * remove it if we find it.  We also delete the "exclude" entry.
     */
    int i, count, exclExtLen;

    count = pContents->size();
    exclExtLen = strlen(kExcludeExtension);
    for (i = 0; i < count; i++) {
        const char* name;
        int nameLen;

        name = pContents->itemAt(i).getFileName().string();
        nameLen = strlen(name);
        if (nameLen > exclExtLen &&
            strcmp(name + (nameLen - exclExtLen), kExcludeExtension) == 0)
        {
            String8 match(name, nameLen - exclExtLen);
            int matchIdx;

            matchIdx = AssetDir::FileInfo::findEntry(pMergedInfo, match);
            if (matchIdx > 0) {
                LOGV("Excluding '%s' [%s]\n",
                    pMergedInfo->itemAt(matchIdx).getFileName().string(),
                    pMergedInfo->itemAt(matchIdx).getSourceName().string());
                pMergedInfo->removeAt(matchIdx);
            } else {
                //printf("+++ no match on '%s'\n", (const char*) match);
            }

            LOGD("HEY: size=%d removing %d\n", (int)pContents->size(), i);
            pContents->removeAt(i);
            i--;        // adjust "for" loop
            count--;    //  and loop limit
        }
    }

    mergeInfoLocked(pMergedInfo, pContents);

    delete pContents;

    return true;
}

/*
 * Scan the contents of the specified directory, and stuff what we find
 * into a newly-allocated vector.
 *
 * Files ending in ".gz" will have their extensions removed.
 *
 * We should probably think about skipping files with "illegal" names,
 * e.g. illegal characters (/\:) or excessive length.
 *
 * Returns NULL if the specified directory doesn't exist.
 */
SortedVector<AssetDir::FileInfo>* AssetManager::scanDirLocked(const String8& path)
{
    SortedVector<AssetDir::FileInfo>* pContents = NULL;
    DIR* dir;
    struct dirent* entry;
    FileType fileType;

    LOGV("Scanning dir '%s'\n", path.string());

    dir = opendir(path.string());
    if (dir == NULL)
        return NULL;

    pContents = new SortedVector<AssetDir::FileInfo>;

    while (1) {
        entry = readdir(dir);
        if (entry == NULL)
            break;

        if (strcmp(entry->d_name, ".") == 0 ||
            strcmp(entry->d_name, "..") == 0)
            continue;

#ifdef _DIRENT_HAVE_D_TYPE
        if (entry->d_type == DT_REG)
            fileType = kFileTypeRegular;
        else if (entry->d_type == DT_DIR)
            fileType = kFileTypeDirectory;
        else
            fileType = kFileTypeUnknown;
#else
        // stat the file
        fileType = ::getFileType(path.appendPathCopy(entry->d_name).string());
#endif

        if (fileType != kFileTypeRegular && fileType != kFileTypeDirectory)
            continue;

        AssetDir::FileInfo info;
        info.set(String8(entry->d_name), fileType);
        if (strcasecmp(info.getFileName().getPathExtension().string(), ".gz") == 0)
            info.setFileName(info.getFileName().getBasePath());
        info.setSourceName(path.appendPathCopy(info.getFileName()));
        pContents->add(info);
    }

    closedir(dir);
    return pContents;
}

/*
 * Scan the contents out of the specified Zip archive, and merge what we
 * find into "pMergedInfo".  If the Zip archive in question doesn't exist,
 * we return immediately.
 *
 * Returns "false" if we found nothing to contribute.
 */
bool AssetManager::scanAndMergeZipLocked(SortedVector<AssetDir::FileInfo>* pMergedInfo,
    const asset_path& ap, const char* rootDir, const char* baseDirName)
{
    ZipFileRO* pZip;
    Vector<String8> dirs;
    AssetDir::FileInfo info;
    SortedVector<AssetDir::FileInfo> contents;
    String8 sourceName, zipName, dirName;

    pZip = mZipSet.getZip(ap.path);
    if (pZip == NULL) {
        LOGW("Failure opening zip %s\n", ap.path.string());
        return false;
    }

    zipName = ZipSet::getPathName(ap.path.string());

    /* convert "sounds" to "rootDir/sounds" */
    if (rootDir != NULL) dirName = rootDir;
    dirName.appendPath(baseDirName);

    /*
     * Scan through the list of files, looking for a match.  The files in
     * the Zip table of contents are not in sorted order, so we have to
     * process the entire list.  We're looking for a string that begins
     * with the characters in "dirName", is followed by a '/', and has no
     * subsequent '/' in the stuff that follows.
     *
     * What makes this especially fun is that directories are not stored
     * explicitly in Zip archives, so we have to infer them from context.
     * When we see "sounds/foo.wav" we have to leave a note to ourselves
     * to insert a directory called "sounds" into the list.  We store
     * these in temporary vector so that we only return each one once.
     *
     * Name comparisons are case-sensitive to match UNIX filesystem
     * semantics.
     */
    int dirNameLen = dirName.length();
    for (int i = 0; i < pZip->getNumEntries(); i++) {
        ZipEntryRO entry;
        char nameBuf[256];

        entry = pZip->findEntryByIndex(i);
        if (pZip->getEntryFileName(entry, nameBuf, sizeof(nameBuf)) != 0) {
            // TODO: fix this if we expect to have long names
            LOGE("ARGH: name too long?\n");
            continue;
        }
        //printf("Comparing %s in %s?\n", nameBuf, dirName.string());
        if (dirNameLen == 0 ||
            (strncmp(nameBuf, dirName.string(), dirNameLen) == 0 &&
             nameBuf[dirNameLen] == '/'))
        {
            const char* cp;
            const char* nextSlash;

            cp = nameBuf + dirNameLen;
            if (dirNameLen != 0)
                cp++;       // advance past the '/'

            nextSlash = strchr(cp, '/');
//xxx this may break if there are bare directory entries
            if (nextSlash == NULL) {
                /* this is a file in the requested directory */

                info.set(String8(nameBuf).getPathLeaf(), kFileTypeRegular);

                info.setSourceName(
                    createZipSourceNameLocked(zipName, dirName, info.getFileName()));

                contents.add(info);
                //printf("FOUND: file '%s'\n", info.getFileName().string());
            } else {
                /* this is a subdir; add it if we don't already have it*/
                String8 subdirName(cp, nextSlash - cp);
                size_t j;
                size_t N = dirs.size();

                for (j = 0; j < N; j++) {
                    if (subdirName == dirs[j]) {
                        break;
                    }
                }
                if (j == N) {
                    dirs.add(subdirName);
                }

                //printf("FOUND: dir '%s'\n", subdirName.string());
            }
        }
    }

    /*
     * Add the set of unique directories.
     */
    for (int i = 0; i < (int) dirs.size(); i++) {
        info.set(dirs[i], kFileTypeDirectory);
        info.setSourceName(
            createZipSourceNameLocked(zipName, dirName, info.getFileName()));
        contents.add(info);
    }

    mergeInfoLocked(pMergedInfo, &contents);

    return true;
}


/*
 * Merge two vectors of FileInfo.
 *
 * The merged contents will be stuffed into *pMergedInfo.
 *
 * If an entry for a file exists in both "pMergedInfo" and "pContents",
 * we use the newer "pContents" entry.
 */
void AssetManager::mergeInfoLocked(SortedVector<AssetDir::FileInfo>* pMergedInfo,
    const SortedVector<AssetDir::FileInfo>* pContents)
{
    /*
     * Merge what we found in this directory with what we found in
     * other places.
     *
     * Two basic approaches:
     * (1) Create a new array that holds the unique values of the two
     *     arrays.
     * (2) Take the elements from pContents and shove them into pMergedInfo.
     *
     * Because these are vectors of complex objects, moving elements around
     * inside the vector requires constructing new objects and allocating
     * storage for members.  With approach #1, we're always adding to the
     * end, whereas with #2 we could be inserting multiple elements at the
     * front of the vector.  Approach #1 requires a full copy of the
     * contents of pMergedInfo, but approach #2 requires the same copy for
     * every insertion at the front of pMergedInfo.
     *
     * (We should probably use a SortedVector interface that allows us to
     * just stuff items in, trusting us to maintain the sort order.)
     */
    SortedVector<AssetDir::FileInfo>* pNewSorted;
    int mergeMax, contMax;
    int mergeIdx, contIdx;

    pNewSorted = new SortedVector<AssetDir::FileInfo>;
    mergeMax = pMergedInfo->size();
    contMax = pContents->size();
    mergeIdx = contIdx = 0;

    while (mergeIdx < mergeMax || contIdx < contMax) {
        if (mergeIdx == mergeMax) {
            /* hit end of "merge" list, copy rest of "contents" */
            pNewSorted->add(pContents->itemAt(contIdx));
            contIdx++;
        } else if (contIdx == contMax) {
            /* hit end of "cont" list, copy rest of "merge" */
            pNewSorted->add(pMergedInfo->itemAt(mergeIdx));
            mergeIdx++;
        } else if (pMergedInfo->itemAt(mergeIdx) == pContents->itemAt(contIdx))
        {
            /* items are identical, add newer and advance both indices */
            pNewSorted->add(pContents->itemAt(contIdx));
            mergeIdx++;
            contIdx++;
        } else if (pMergedInfo->itemAt(mergeIdx) < pContents->itemAt(contIdx))
        {
            /* "merge" is lower, add that one */
            pNewSorted->add(pMergedInfo->itemAt(mergeIdx));
            mergeIdx++;
        } else {
            /* "cont" is lower, add that one */
            assert(pContents->itemAt(contIdx) < pMergedInfo->itemAt(mergeIdx));
            pNewSorted->add(pContents->itemAt(contIdx));
            contIdx++;
        }
    }

    /*
     * Overwrite the "merged" list with the new stuff.
     */
    *pMergedInfo = *pNewSorted;
    delete pNewSorted;

#if 0       // for Vector, rather than SortedVector
    int i, j;
    for (i = pContents->size() -1; i >= 0; i--) {
        bool add = true;

        for (j = pMergedInfo->size() -1; j >= 0; j--) {
            /* case-sensitive comparisons, to behave like UNIX fs */
            if (strcmp(pContents->itemAt(i).mFileName,
                       pMergedInfo->itemAt(j).mFileName) == 0)
            {
                /* match, don't add this entry */
                add = false;
                break;
            }
        }

        if (add)
            pMergedInfo->add(pContents->itemAt(i));
    }
#endif
}


/*
 * Load all files into the file name cache.  We want to do this across
 * all combinations of { appname, locale, vendor }, performing a recursive
 * directory traversal.
 *
 * This is not the most efficient data structure.  Also, gathering the
 * information as we needed it (file-by-file or directory-by-directory)
 * would be faster.  However, on the actual device, 99% of the files will
 * live in Zip archives, so this list will be very small.  The trouble
 * is that we have to check the "loose" files first, so it's important
 * that we don't beat the filesystem silly looking for files that aren't
 * there.
 *
 * Note on thread safety: this is the only function that causes updates
 * to mCache, and anybody who tries to use it will call here if !mCacheValid,
 * so we need to employ a mutex here.
 */
void AssetManager::loadFileNameCacheLocked(void)
{
    assert(!mCacheValid);
    assert(mCache.size() == 0);

#ifdef DO_TIMINGS   // need to link against -lrt for this now
    DurationTimer timer;
    timer.start();
#endif

    fncScanLocked(&mCache, "");

#ifdef DO_TIMINGS
    timer.stop();
    LOGD("Cache scan took %.3fms\n",
        timer.durationUsecs() / 1000.0);
#endif

#if 0
    int i;
    printf("CACHED FILE LIST (%d entries):\n", mCache.size());
    for (i = 0; i < (int) mCache.size(); i++) {
        printf(" %d: (%d) '%s'\n", i,
            mCache.itemAt(i).getFileType(),
            (const char*) mCache.itemAt(i).getFileName());
    }
#endif

    mCacheValid = true;
}

/*
 * Scan up to 8 versions of the specified directory.
 */
void AssetManager::fncScanLocked(SortedVector<AssetDir::FileInfo>* pMergedInfo,
    const char* dirName)
{
    size_t i = mAssetPaths.size();
    while (i > 0) {
        i--;
        const asset_path& ap = mAssetPaths.itemAt(i);
        fncScanAndMergeDirLocked(pMergedInfo, ap, NULL, NULL, dirName);
        if (mLocale != NULL)
            fncScanAndMergeDirLocked(pMergedInfo, ap, mLocale, NULL, dirName);
        if (mVendor != NULL)
            fncScanAndMergeDirLocked(pMergedInfo, ap, NULL, mVendor, dirName);
        if (mLocale != NULL && mVendor != NULL)
            fncScanAndMergeDirLocked(pMergedInfo, ap, mLocale, mVendor, dirName);
    }
}

/*
 * Recursively scan this directory and all subdirs.
 *
 * This is similar to scanAndMergeDir, but we don't remove the .EXCLUDE
 * files, and we prepend the extended partial path to the filenames.
 */
bool AssetManager::fncScanAndMergeDirLocked(
    SortedVector<AssetDir::FileInfo>* pMergedInfo,
    const asset_path& ap, const char* locale, const char* vendor,
    const char* dirName)
{
    SortedVector<AssetDir::FileInfo>* pContents;
    String8 partialPath;
    String8 fullPath;

    // XXX This is broken -- the filename cache needs to hold the base
    // asset path separately from its filename.

    partialPath = createPathNameLocked(ap, locale, vendor);
    if (dirName[0] != '\0') {
        partialPath.appendPath(dirName);
    }

    fullPath = partialPath;
    pContents = scanDirLocked(fullPath);
    if (pContents == NULL) {
        return false;       // directory did not exist
    }

    /*
     * Scan all subdirectories of the current dir, merging what we find
     * into "pMergedInfo".
     */
    for (int i = 0; i < (int) pContents->size(); i++) {
        if (pContents->itemAt(i).getFileType() == kFileTypeDirectory) {
            String8 subdir(dirName);
            subdir.appendPath(pContents->itemAt(i).getFileName());

            fncScanAndMergeDirLocked(pMergedInfo, ap, locale, vendor, subdir.string());
        }
    }

    /*
     * To be consistent, we want entries for the root directory.  If
     * we're the root, add one now.
     */
    if (dirName[0] == '\0') {
        AssetDir::FileInfo tmpInfo;

        tmpInfo.set(String8(""), kFileTypeDirectory);
        tmpInfo.setSourceName(createPathNameLocked(ap, locale, vendor));
        pContents->add(tmpInfo);
    }

    /*
     * We want to prepend the extended partial path to every entry in
     * "pContents".  It's the same value for each entry, so this will
     * not change the sorting order of the vector contents.
     */
    for (int i = 0; i < (int) pContents->size(); i++) {
        const AssetDir::FileInfo& info = pContents->itemAt(i);
        pContents->editItemAt(i).setFileName(partialPath.appendPathCopy(info.getFileName()));
    }

    mergeInfoLocked(pMergedInfo, pContents);
    return true;
}

/*
 * Trash the cache.
 */
void AssetManager::purgeFileNameCacheLocked(void)
{
    mCacheValid = false;
    mCache.clear();
}

/*
 * ===========================================================================
 *      AssetManager::SharedZip
 * ===========================================================================
 */


Mutex AssetManager::SharedZip::gLock;
DefaultKeyedVector<String8, wp<AssetManager::SharedZip> > AssetManager::SharedZip::gOpen;

AssetManager::SharedZip::SharedZip(const String8& path, time_t modWhen)
    : mPath(path), mZipFile(NULL), mModWhen(modWhen),
      mResourceTableAsset(NULL), mResourceTable(NULL)
{
    //LOGI("Creating SharedZip %p %s\n", this, (const char*)mPath);
    mZipFile = new ZipFileRO;
    LOGV("+++ opening zip '%s'\n", mPath.string());
    if (mZipFile->open(mPath.string()) != NO_ERROR) {
        LOGD("failed to open Zip archive '%s'\n", mPath.string());
        delete mZipFile;
        mZipFile = NULL;
    }
}

sp<AssetManager::SharedZip> AssetManager::SharedZip::get(const String8& path)
{
    AutoMutex _l(gLock);
    time_t modWhen = getFileModDate(path);
    sp<SharedZip> zip = gOpen.valueFor(path).promote();
    if (zip != NULL && zip->mModWhen == modWhen) {
        return zip;
    }
    zip = new SharedZip(path, modWhen);
    gOpen.add(path, zip);
    return zip;

}

ZipFileRO* AssetManager::SharedZip::getZip()
{
    return mZipFile;
}

Asset* AssetManager::SharedZip::getResourceTableAsset()
{
    LOGV("Getting from SharedZip %p resource asset %p\n", this, mResourceTableAsset);
    return mResourceTableAsset;
}

Asset* AssetManager::SharedZip::setResourceTableAsset(Asset* asset)
{
    {
        AutoMutex _l(gLock);
        if (mResourceTableAsset == NULL) {
            mResourceTableAsset = asset;
            // This is not thread safe the first time it is called, so
            // do it here with the global lock held.
            asset->getBuffer(true);
            return asset;
        }
    }
    delete asset;
    return mResourceTableAsset;
}

ResTable* AssetManager::SharedZip::getResourceTable()
{
    LOGV("Getting from SharedZip %p resource table %p\n", this, mResourceTable);
    return mResourceTable;
}

ResTable* AssetManager::SharedZip::setResourceTable(ResTable* res)
{
    {
        AutoMutex _l(gLock);
        if (mResourceTable == NULL) {
            mResourceTable = res;
            return res;
        }
    }
    delete res;
    return mResourceTable;
}

bool AssetManager::SharedZip::isUpToDate()
{
    time_t modWhen = getFileModDate(mPath.string());
    return mModWhen == modWhen;
}

AssetManager::SharedZip::~SharedZip()
{
    //LOGI("Destroying SharedZip %p %s\n", this, (const char*)mPath);
    if (mResourceTable != NULL) {
        delete mResourceTable;
    }
    if (mResourceTableAsset != NULL) {
        delete mResourceTableAsset;
    }
    if (mZipFile != NULL) {
        delete mZipFile;
        LOGV("Closed '%s'\n", mPath.string());
    }
}

/*
 * ===========================================================================
 *      AssetManager::ZipSet
 * ===========================================================================
 */

/*
 * Constructor.
 */
AssetManager::ZipSet::ZipSet(void)
{
}

/*
 * Destructor.  Close any open archives.
 */
AssetManager::ZipSet::~ZipSet(void)
{
    size_t N = mZipFile.size();
    for (size_t i = 0; i < N; i++)
        closeZip(i);
}

/*
 * Close a Zip file and reset the entry.
 */
void AssetManager::ZipSet::closeZip(int idx)
{
    mZipFile.editItemAt(idx) = NULL;
}


/*
 * Retrieve the appropriate Zip file from the set.
 */
ZipFileRO* AssetManager::ZipSet::getZip(const String8& path)
{
    int idx = getIndex(path);
    sp<SharedZip> zip = mZipFile[idx];
    if (zip == NULL) {
        zip = SharedZip::get(path);
        mZipFile.editItemAt(idx) = zip;
    }
    return zip->getZip();
}

Asset* AssetManager::ZipSet::getZipResourceTableAsset(const String8& path)
{
    int idx = getIndex(path);
    sp<SharedZip> zip = mZipFile[idx];
    if (zip == NULL) {
        zip = SharedZip::get(path);
        mZipFile.editItemAt(idx) = zip;
    }
    return zip->getResourceTableAsset();
}

Asset* AssetManager::ZipSet::setZipResourceTableAsset(const String8& path,
                                                 Asset* asset)
{
    int idx = getIndex(path);
    sp<SharedZip> zip = mZipFile[idx];
    // doesn't make sense to call before previously accessing.
    return zip->setResourceTableAsset(asset);
}

ResTable* AssetManager::ZipSet::getZipResourceTable(const String8& path)
{
    int idx = getIndex(path);
    sp<SharedZip> zip = mZipFile[idx];
    if (zip == NULL) {
        zip = SharedZip::get(path);
        mZipFile.editItemAt(idx) = zip;
    }
    return zip->getResourceTable();
}

ResTable* AssetManager::ZipSet::setZipResourceTable(const String8& path,
                                                    ResTable* res)
{
    int idx = getIndex(path);
    sp<SharedZip> zip = mZipFile[idx];
    // doesn't make sense to call before previously accessing.
    return zip->setResourceTable(res);
}

/*
 * Generate the partial pathname for the specified archive.  The caller
 * gets to prepend the asset root directory.
 *
 * Returns something like "common/en-US-noogle.jar".
 */
/*static*/ String8 AssetManager::ZipSet::getPathName(const char* zipPath)
{
    return String8(zipPath);
}

bool AssetManager::ZipSet::isUpToDate()
{
    const size_t N = mZipFile.size();
    for (size_t i=0; i<N; i++) {
        if (mZipFile[i] != NULL && !mZipFile[i]->isUpToDate()) {
            return false;
        }
    }
    return true;
}

/*
 * Compute the zip file's index.
 *
 * "appName", "locale", and "vendor" should be set to NULL to indicate the
 * default directory.
 */
int AssetManager::ZipSet::getIndex(const String8& zip) const
{
    const size_t N = mZipPath.size();
    for (size_t i=0; i<N; i++) {
        if (mZipPath[i] == zip) {
            return i;
        }
    }

    mZipPath.add(zip);
    mZipFile.add(NULL);

    return mZipPath.size()-1;
}

bool AssetManager::updateWithAssetPath(const String8& path, void** cookie)
{
    bool res = addAssetPath(path, cookie);
    ResTable* rt = mResources;
	if (res && rt != NULL && ((size_t)*cookie == mAssetPaths.size())) {
        AutoMutex _l(mLock);
        const asset_path& ap = mAssetPaths.itemAt((size_t)*cookie - 1);
        updateResTableFromAssetPath(rt, ap, *cookie);
    }
    return res;
}

bool AssetManager::removeAssetPath(const String8 &packageName, const String8 &assetPath)
{
    AutoMutex _l(mLock);

    String8 realPath(assetPath);
    if (kAppZipName) {
        realPath.appendPath(kAppZipName);
    }

    // Check if the path exists.
    size_t cookie = 0;
    for (size_t i = 0; i < mAssetPaths.size(); i++) {
        if (strcmp(mAssetPaths[i].path, realPath) == 0) {
            mAssetPaths.removeAt(i);
            cookie = i + 1;
            break;
        }
    }

    if (cookie == 0) {
        return false;
    }

    ResTable* rt = mResources;
    if (rt == NULL) {
        LOGV("ResTable must not be NULL");
        return false;
    }

    rt->removeAssetsByCookie(packageName, (void *)cookie);

    return true;
}

void AssetManager::dumpRes()
{
    ResTable* rt = mResources;
    if (rt == NULL) {
        fprintf(stderr, "ResTable must not be NULL");
        return;
    }
    rt->dump();
}<|MERGE_RESOLUTION|>--- conflicted
+++ resolved
@@ -392,71 +392,7 @@
     if (mCacheMode != CACHE_OFF && !mCacheValid)
         const_cast<AssetManager*>(this)->loadFileNameCacheLocked();
 
-<<<<<<< HEAD
-    const size_t N = mAssetPaths.size();
-    for (size_t i=0; i<N; i++) {
-        Asset* ass = NULL;
-        ResTable* sharedRes = NULL;
-        bool shared = true;
-        const asset_path& ap = mAssetPaths.itemAt(i);
-        LOGV("Looking for resource asset in '%s'\n", ap.path.string());
-        if (ap.type != kFileTypeDirectory) {
-            if (i == 0) {
-                // The first item is typically the framework resources,
-                // which we want to avoid parsing every time.
-                sharedRes = const_cast<AssetManager*>(this)->
-                    mZipSet.getZipResourceTable(ap.path);
-            }
-            if (sharedRes == NULL) {
-                ass = const_cast<AssetManager*>(this)->
-                    mZipSet.getZipResourceTableAsset(ap.path);
-                if (ass == NULL) {
-                    LOGV("loading resource table %s\n", ap.path.string());
-                    ass = const_cast<AssetManager*>(this)->
-                        openNonAssetInPathLocked("resources.arsc",
-                                                 Asset::ACCESS_BUFFER,
-                                                 ap);
-                    if (ass != NULL && ass != kExcludedAsset) {
-                        ass = const_cast<AssetManager*>(this)->
-                            mZipSet.setZipResourceTableAsset(ap.path, ass);
-                    }
-                }
-                
-                if (i == 0 && ass != NULL) {
-                    // If this is the first resource table in the asset
-                    // manager, then we are going to cache it so that we
-                    // can quickly copy it out for others.
-                    LOGV("Creating shared resources for %s", ap.path.string());
-                    sharedRes = new ResTable();
-                    sharedRes->add(ass, (void*)(i+1), false);
-                    sharedRes = const_cast<AssetManager*>(this)->
-                        mZipSet.setZipResourceTable(ap.path, sharedRes);
-                }
-            }
-        } else {
-            LOGV("loading resource table %s\n", ap.path.string());
-            Asset* ass = const_cast<AssetManager*>(this)->
-                openNonAssetInPathLocked("resources.arsc",
-                                         Asset::ACCESS_BUFFER,
-                                         ap);
-            shared = false;
-        }
-        if ((ass != NULL || sharedRes != NULL) && ass != kExcludedAsset) {
-            if (rt == NULL) {
-                mResources = rt = new ResTable();
-                updateResourceParamsLocked();
-            }
-            LOGV("Installing resource asset %p in to table %p\n", ass, mResources);
-            if (sharedRes != NULL) {
-                LOGV("Copying existing resources for %s", ap.path.string());
-                rt->add(sharedRes);
-            } else {
-                LOGV("Parsing resources for %s", ap.path.string());
-                rt->add(ass, (void*)(i+1), !shared);
-            }
-=======
     mResources = rt = new ResTable();
->>>>>>> 9effa6db
 
     if (rt) {
         const size_t N = mAssetPaths.size();
@@ -477,20 +413,41 @@
 void AssetManager::updateResTableFromAssetPath(ResTable *rt, const asset_path& ap, void *cookie) const
 {
     Asset* ass = NULL;
+    ResTable* sharedRes = NULL;
     bool shared = true;
+    size_t cookiePos = (size_t)cookie;
     LOGV("Looking for resource asset in '%s'\n", ap.path.string());
     if (ap.type != kFileTypeDirectory) {
-        ass = const_cast<AssetManager*>(this)->
-            mZipSet.getZipResourceTable(ap.path);
-        if (ass == NULL) {
-            LOGV("loading resource table %s\n", ap.path.string());
+        if (cookiePos == 1) {
+            // The first item is typically the framework resources,
+            // which we want to avoid parsing every time.
+            sharedRes = const_cast<AssetManager*>(this)->
+                mZipSet.getZipResourceTable(ap.path);
+        }
+        if (sharedRes == NULL) {
             ass = const_cast<AssetManager*>(this)->
-                openNonAssetInPathLocked("resources.arsc",
-                    Asset::ACCESS_BUFFER,
-                    ap);
-            if (ass != NULL && ass != kExcludedAsset) {
+                mZipSet.getZipResourceTableAsset(ap.path);
+            if (ass == NULL) {
+                LOGV("loading resource table %s\n", ap.path.string());
                 ass = const_cast<AssetManager*>(this)->
-                    mZipSet.setZipResourceTable(ap.path, ass);
+                    openNonAssetInPathLocked("resources.arsc",
+                        Asset::ACCESS_BUFFER,
+                        ap);
+                if (ass != NULL && ass != kExcludedAsset) {
+                    ass = const_cast<AssetManager*>(this)->
+                        mZipSet.setZipResourceTableAsset(ap.path, ass);
+                }
+            }
+
+            if (cookiePos == 0 && ass != NULL) {
+                // If this is the first resource table in the asset
+                // manager, then we are going to cache it so that we
+                // can quickly copy it out for others.
+                LOGV("Creating shared resources for %s", ap.path.string());
+                sharedRes = new ResTable();
+                sharedRes->add(ass, cookie, false);
+                sharedRes = const_cast<AssetManager*>(this)->
+                    mZipSet.setZipResourceTable(ap.path, sharedRes);
             }
         }
     } else {
@@ -501,10 +458,16 @@
                 ap);
         shared = false;
     }
-    if (ass != NULL && ass != kExcludedAsset) {
+    if ((ass != NULL || sharedRes != NULL) && ass != kExcludedAsset) {
         updateResourceParamsLocked();
         LOGV("Installing resource asset %p in to table %p\n", ass, mResources);
-        rt->add(ass, cookie, !shared);
+        if (sharedRes != NULL) {
+            LOGV("Copying existing resources for %s", ap.path.string());
+            rt->add(sharedRes);
+        } else {
+            LOGV("Parsing resources for %s", ap.path.string());
+            rt->add(ass, cookie, !shared);
+        }
 
         if (!shared) {
             delete ass;
