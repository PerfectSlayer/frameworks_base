--- conflicted
+++ resolved
@@ -73,7 +73,9 @@
     <!-- Keyguard -->
     <uses-permission android:name="android.permission.CONTROL_KEYGUARD" />
 
-<<<<<<< HEAD
+    <!-- Wifi Display -->
+    <uses-permission android:name="android.permission.CONFIGURE_WIFI_DISPLAY" />
+
     <!-- Kill app permission -->
     <uses-permission android:name="android.permission.FORCE_STOP_PACKAGES" />
 
@@ -83,10 +85,6 @@
 
     <!-- Reboot -->
     <uses-permission android:name="android.permission.REBOOT" />
-=======
-    <!-- Wifi Display -->
-    <uses-permission android:name="android.permission.CONFIGURE_WIFI_DISPLAY" />
->>>>>>> feef9887
 
     <application
         android:persistent="true"
