/*
 * Copyright (C) 2012 The Android Open Source Project
 *
 * Licensed under the Apache License, Version 2.0 (the "License");
 * you may not use this file except in compliance with the License.
 * You may obtain a copy of the License at
 *
 *      http://www.apache.org/licenses/LICENSE-2.0
 *
 * Unless required by applicable law or agreed to in writing, software
 * distributed under the License is distributed on an "AS IS" BASIS,
 * WITHOUT WARRANTIES OR CONDITIONS OF ANY KIND, either express or implied.
 * See the License for the specific language governing permissions and
 * limitations under the License.
 */

package com.android.systemui.statusbar.phone;

import android.content.Context;
import android.graphics.drawable.ColorDrawable;
import android.graphics.drawable.StateListDrawable;
import android.os.UserHandle;
import android.provider.Settings;
import android.util.AttributeSet;
import android.util.Log;
import android.view.LayoutInflater;
import android.view.View;
import android.view.ViewParent;
import android.widget.FrameLayout;

import com.android.systemui.R;

/**
 *
 */
public class QuickSettingsTileView extends FrameLayout {
    private static final String TAG = "QuickSettingsTileView";

    private int mContentLayoutId;
    private int mColSpan;
    private boolean mPrepared;
    private OnPrepareListener mOnPrepareListener;

    public QuickSettingsTileView(Context context, AttributeSet attrs) {
        super(context, attrs);

        mContentLayoutId = -1;
        mColSpan = 1;
<<<<<<< HEAD
        mRowSpan = 1;

        int bgColor = Settings.System.getIntForUser(context.getContentResolver(),
                Settings.System.QUICK_TILES_BG_COLOR, -2,
                UserHandle.USER_CURRENT);
        int presColor = Settings.System.getIntForUser(context.getContentResolver(),
                Settings.System.QUICK_TILES_BG_PRESSED_COLOR, -2,
                UserHandle.USER_CURRENT);
        float bgAlpha = Settings.System.getFloatForUser(context.getContentResolver(),
                Settings.System.QUICK_TILES_BG_ALPHA, 0.0f,
                UserHandle.USER_CURRENT);

        if (bgColor == -2) {
            bgColor = context.getResources().getColor(R.color.qs_background_color);
        }
        if (presColor == -2) {
            presColor = context.getResources().getColor(R.color.qs_background_pressed_color);
        }
        ColorDrawable bgDrawable = new ColorDrawable(bgColor);
        ColorDrawable presDrawable = new ColorDrawable(presColor);
        StateListDrawable states = new StateListDrawable();
        states.addState(new int[] {android.R.attr.state_pressed}, presDrawable);
        states.addState(new int[] {}, bgDrawable);
        states.setAlpha((int) ((1 - bgAlpha) * 255));
        setBackground(states);
=======
>>>>>>> feef9887
    }

    void setColumnSpan(int span) {
        mColSpan = span;
    }

    int getColumnSpan() {
        return mColSpan;
    }

    public void setContent(int layoutId, LayoutInflater inflater) {
        mContentLayoutId = layoutId;
        inflater.inflate(layoutId, this);
    }

    void reinflateContent(LayoutInflater inflater) {
        if (mContentLayoutId != -1) {
            removeAllViews();
            setContent(mContentLayoutId, inflater);
        } else {
            Log.e(TAG, "Not reinflating content: No layoutId set");
        }
    }

    @Override
    public void setVisibility(int vis) {
        if (QuickSettings.DEBUG_GONE_TILES) {
            if (vis == View.GONE) {
                vis = View.VISIBLE;
                setAlpha(0.25f);
                setEnabled(false);
            } else {
                setAlpha(1f);
                setEnabled(true);
            }
        }
        super.setVisibility(vis);
    }

    public void setOnPrepareListener(OnPrepareListener listener) {
        if (mOnPrepareListener != listener) {
            mOnPrepareListener = listener;
            mPrepared = false;
            post(new Runnable() {
                @Override
                public void run() {
                    updatePreparedState();
                }
            });
        }
    }

    @Override
    protected void onVisibilityChanged(View changedView, int visibility) {
        super.onVisibilityChanged(changedView, visibility);
        updatePreparedState();
    }

    @Override
    protected void onAttachedToWindow() {
        super.onAttachedToWindow();
        updatePreparedState();
    }

    @Override
    protected void onDetachedFromWindow() {
        super.onDetachedFromWindow();
        updatePreparedState();
    }

    private void updatePreparedState() {
        if (mOnPrepareListener != null) {
            if (isParentVisible()) {
                if (!mPrepared) {
                    mPrepared = true;
                    mOnPrepareListener.onPrepare();
                }
            } else if (mPrepared) {
                mPrepared = false;
                mOnPrepareListener.onUnprepare();
            }
        }
    }

    private boolean isParentVisible() {
        if (!isAttachedToWindow()) {
            return false;
        }
        for (ViewParent current = getParent(); current instanceof View;
                current = current.getParent()) {
            View view = (View)current;
            if (view.getVisibility() != VISIBLE) {
                return false;
            }
        }
        return true;
    }

    /**
     * Called when the view's parent becomes visible or invisible to provide
     * an opportunity for the client to provide new content.
     */
    public interface OnPrepareListener {
        void onPrepare();
        void onUnprepare();
    }
}<|MERGE_RESOLUTION|>--- conflicted
+++ resolved
@@ -46,8 +46,6 @@
 
         mContentLayoutId = -1;
         mColSpan = 1;
-<<<<<<< HEAD
-        mRowSpan = 1;
 
         int bgColor = Settings.System.getIntForUser(context.getContentResolver(),
                 Settings.System.QUICK_TILES_BG_COLOR, -2,
@@ -72,8 +70,6 @@
         states.addState(new int[] {}, bgDrawable);
         states.setAlpha((int) ((1 - bgAlpha) * 255));
         setBackground(states);
-=======
->>>>>>> feef9887
     }
 
     void setColumnSpan(int span) {
