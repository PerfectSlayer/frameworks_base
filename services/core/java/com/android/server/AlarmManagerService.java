--- conflicted
+++ resolved
@@ -1530,12 +1530,8 @@
                     setImplLocked(alarm.type, alarm.when + delta, nextElapsed, alarm.windowLength,
                             maxTriggerTime(nowELAPSED, nextElapsed, alarm.repeatInterval),
                             alarm.repeatInterval, alarm.operation, batch.standalone, true,
-<<<<<<< HEAD
                             alarm.workSource, alarm.alarmClock, alarm.userId, false);
-=======
-                            alarm.workSource, alarm.alarmClock, alarm.userId);
-                }
->>>>>>> 0ac9664a
+                }
 
                 if (alarm.wakeup) {
                     hasWakeup = true;
