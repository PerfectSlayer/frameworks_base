--- conflicted
+++ resolved
@@ -4259,17 +4259,14 @@
         case DISPLAY_ORIENTATION_180:
             x = float(mRawPointerAxes.x.maxValue - in.x) * mXScale + mXTranslate;
             y = float(mRawPointerAxes.y.maxValue - in.y) * mYScale + mYTranslate;
-<<<<<<< HEAD
             left = float(mRawPointerAxes.x.maxValue - rawRight) * mXScale + mXTranslate;
             right = float(mRawPointerAxes.x.maxValue - rawLeft) * mXScale + mXTranslate;
             bottom = float(mRawPointerAxes.y.maxValue - rawTop) * mYScale + mYTranslate;
             top = float(mRawPointerAxes.y.maxValue - rawBottom) * mYScale + mYTranslate;
-=======
             orientation -= M_PI;
             if (orientation < mOrientedRanges.orientation.min) {
                 orientation += (mOrientedRanges.orientation.max - mOrientedRanges.orientation.min);
             }
->>>>>>> 7573e594
             break;
         case DISPLAY_ORIENTATION_270:
             x = float(mRawPointerAxes.y.maxValue - in.y) * mYScale + mYTranslate;
