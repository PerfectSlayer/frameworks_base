--- conflicted
+++ resolved
@@ -135,11 +135,7 @@
 static JNINativeMethod method_table[] = {
     { "init_native", "()I", (void*)init_native },
     { "finalize_native", "(I)V", (void*)finalize_native },
-<<<<<<< HEAD
-    { "setLight_native", "(IIIIII)V", (void*)setLight_native },
-=======
     { "setLight_native", "(IIIIIII)V", (void*)setLight_native },
->>>>>>> 9db3d07b
     { "vibratorOn", "(J)V", (void*)vibratorOn },
     { "vibratorOff", "()V", (void*)vibratorOff }
 };
