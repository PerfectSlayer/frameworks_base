--- conflicted
+++ resolved
@@ -59,13 +59,8 @@
         : mCmd(kCommandUnknown), mVerbose(false), mAndroidList(false),
           mForce(false), mGrayscaleTolerance(0), mMakePackageDirs(false),
           mUpdate(false), mExtending(false),
-<<<<<<< HEAD
-          mRequireLocalization(false), mPseudolocalize(false),
+          mRequireLocalization(false), mPseudolocalize(NO_PSEUDOLOCALIZATION),
           mWantUTF16(false), mValues(false), mIncludeMetaData(false),
-=======
-          mRequireLocalization(false), mPseudolocalize(NO_PSEUDOLOCALIZATION),
-          mWantUTF16(false), mValues(false),
->>>>>>> 56ca8219
           mCompressionMethod(0), mJunkPath(false), mOutputAPKFile(NULL),
           mManifestPackageNameOverride(NULL), mInstrumentationPackageNameOverride(NULL),
           mAutoAddOverlay(false), mGenDependencies(false),
