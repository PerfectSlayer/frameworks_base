--- conflicted
+++ resolved
@@ -272,11 +272,6 @@
             mContext.getRenderResources().setFrameworkResourceIdProvider(null);
             mContext.getRenderResources().setLogger(null);
         }
-
-<<<<<<< HEAD
-        mContext = null;
-=======
->>>>>>> feef9887
     }
 
     public static BridgeContext getCurrentContext() {
